--- conflicted
+++ resolved
@@ -23,7 +23,6 @@
 tracing = "0.1.35"
 rustc-hash = "1.1.0"
 scoped-tls = "1.0.0"
-<<<<<<< HEAD
 
 fluid-let = "1.0.0"
 index_vec = { version = "0.1.3", features = ["serde"] }
@@ -43,12 +42,6 @@
 chalk-recursive.workspace = true
 chalk-derive.workspace = true
 
-=======
-chalk-solve = { version = "0.92.0", default-features = false }
-chalk-ir = "0.92.0"
-chalk-recursive = { version = "0.92.0", default-features = false }
-chalk-derive = "0.92.0"
->>>>>>> 83b3ba1b
 la-arena.workspace = true
 once_cell = "1.17.0"
 triomphe.workspace = true
