//! Compute the binary representation of structs, unions and enums

use std::{cmp, ops::Bound};

use hir_def::{
    data::adt::VariantData,
    layout::{Integer, LayoutCalculator, ReprOptions, TargetDataLayout},
    AdtId, EnumVariantId, LocalEnumVariantId, VariantId,
};
use la_arena::RawIdx;
use smallvec::SmallVec;
use triomphe::Arc;

use crate::{
    db::HirDatabase,
    lang_items::is_unsafe_cell,
    layout::{field_ty, Layout, LayoutError, RustcEnumVariantIdx},
    Substitution, TraitEnvironment,
};

use super::LayoutCx;

pub(crate) fn struct_variant_idx() -> RustcEnumVariantIdx {
    RustcEnumVariantIdx(LocalEnumVariantId::from_raw(RawIdx::from(0)))
}

pub fn layout_of_adt_query(
    db: &dyn HirDatabase,
    def: AdtId,
    subst: Substitution,
    trait_env: Arc<TraitEnvironment>,
) -> Result<Arc<Layout>, LayoutError> {
<<<<<<< HEAD
    let Some(target) = db.target_data_layout(krate) else { return Err(LayoutError::TargetLayoutNotAvailable) };
    let cx = LayoutCx {
        krate,
        target: &target,
    };
=======
    let krate = trait_env.krate;
    let Some(target) = db.target_data_layout(krate) else {
        return Err(LayoutError::TargetLayoutNotAvailable);
    };
    let cx = LayoutCx { target: &target };
>>>>>>> 83b3ba1b
    let dl = cx.current_data_layout();
    let handle_variant = |def: VariantId, var: &VariantData| {
        var.fields()
            .iter()
            .map(|(fd, _)| db.layout_of_ty(field_ty(db, def, fd, &subst), trait_env.clone()))
            .collect::<Result<Vec<_>, _>>()
    };
    let (variants, repr) = match def {
        AdtId::StructId(s) => {
            let data = db.struct_data(s);
            let mut r = SmallVec::<[_; 1]>::new();
            r.push(handle_variant(s.into(), &data.variant_data)?);
            (r, data.repr.unwrap_or_default())
        }
        AdtId::UnionId(id) => {
            let data = db.union_data(id);
            let mut r = SmallVec::new();
            r.push(handle_variant(id.into(), &data.variant_data)?);
            (r, data.repr.unwrap_or_default())
        }
        AdtId::EnumId(e) => {
            let data = db.enum_data(e);
            let r = data
                .variants
                .iter()
                .map(|(idx, v)| {
                    handle_variant(
                        EnumVariantId {
                            parent: e,
                            local_id: idx,
                        }
                        .into(),
                        &v.variant_data,
                    )
                })
                .collect::<Result<SmallVec<_>, _>>()?;
            (r, data.repr.unwrap_or_default())
        }
    };
    let variants = variants
        .iter()
        .map(|it| it.iter().map(|it| &**it).collect::<Vec<_>>())
        .collect::<SmallVec<[_; 1]>>();
    let variants = variants.iter().map(|it| it.iter().collect()).collect();
    let result = if matches!(def, AdtId::UnionId(..)) {
        cx.layout_of_union(&repr, &variants)
            .ok_or(LayoutError::Unknown)?
    } else {
        cx.layout_of_struct_or_enum(
            &repr,
            &variants,
            matches!(def, AdtId::EnumId(..)),
            is_unsafe_cell(db, def),
            layout_scalar_valid_range(db, def),
            |min, max| repr_discr(&dl, &repr, min, max).unwrap_or((Integer::I8, false)),
            variants.iter_enumerated().filter_map(|(id, _)| {
                let AdtId::EnumId(e) = def else { return None };
                let d = db
                    .const_eval_discriminant(EnumVariantId {
                        parent: e,
                        local_id: id.0,
                    })
                    .ok()?;
                Some((id, d))
            }),
            // FIXME: The current code for niche-filling relies on variant indices
            // instead of actual discriminants, so enums with
            // explicit discriminants (RFC #2363) would misbehave and we should disable
            // niche optimization for them.
            // The code that do it in rustc:
            // repr.inhibit_enum_layout_opt() || def
            //     .variants()
            //     .iter_enumerated()
            //     .any(|(i, v)| v.discr != ty::VariantDiscr::Relative(i.as_u32()))
            repr.inhibit_enum_layout_opt(),
            !matches!(def, AdtId::EnumId(..))
                && variants
                    .iter()
                    .next()
                    .and_then(|it| it.last().map(|it| !it.is_unsized()))
                    .unwrap_or(true),
        )
        .ok_or(LayoutError::SizeOverflow)?
    };
    Ok(Arc::new(result))
}

fn layout_scalar_valid_range(db: &dyn HirDatabase, def: AdtId) -> (Bound<u128>, Bound<u128>) {
    let attrs = db.attrs(def.into());
    let get = |name| {
        let attr = attrs.by_key(name).tt_values();
        for tree in attr {
            if let Some(it) = tree.token_trees.first() {
                if let Ok(it) = it.to_string().parse() {
                    return Bound::Included(it);
                }
            }
        }
        Bound::Unbounded
    };
    (
        get("rustc_layout_scalar_valid_range_start"),
        get("rustc_layout_scalar_valid_range_end"),
    )
}

pub fn layout_of_adt_recover(
    _: &dyn HirDatabase,
    _: &[String],
    _: &AdtId,
    _: &Substitution,
    _: &Arc<TraitEnvironment>,
) -> Result<Arc<Layout>, LayoutError> {
    user_error!("infinite sized recursive type");
}

/// Finds the appropriate Integer type and signedness for the given
/// signed discriminant range and `#[repr]` attribute.
/// N.B.: `u128` values above `i128::MAX` will be treated as signed, but
/// that shouldn't affect anything, other than maybe debuginfo.
fn repr_discr(
    dl: &TargetDataLayout,
    repr: &ReprOptions,
    min: i128,
    max: i128,
) -> Result<(Integer, bool), LayoutError> {
    // Theoretically, negative values could be larger in unsigned representation
    // than the unsigned representation of the signed minimum. However, if there
    // are any negative values, the only valid unsigned representation is u128
    // which can fit all i128 values, so the result remains unaffected.
    let unsigned_fit = Integer::fit_unsigned(cmp::max(min as u128, max as u128));
    let signed_fit = cmp::max(Integer::fit_signed(min), Integer::fit_signed(max));

    if let Some(ity) = repr.int {
        let discr = Integer::from_attr(dl, ity);
        let fit = if ity.is_signed() {
            signed_fit
        } else {
            unsigned_fit
        };
        if discr < fit {
            return Err(LayoutError::UserError(
                "Integer::repr_discr: `#[repr]` hint too small for \
                      discriminant range of enum "
                    .to_string(),
            ));
        }
        return Ok((discr, ity.is_signed()));
    }

    let at_least = if repr.c() {
        // This is usually I32, however it can be different on some platforms,
        // notably hexagon and arm-none/thumb-none
        dl.c_enum_min_size
    } else {
        // repr(Rust) enums try to be as small as possible
        Integer::I8
    };

    // If there are no negative values, we can use the unsigned fit.
    Ok(if min >= 0 {
        (cmp::max(unsigned_fit, at_least), false)
    } else {
        (cmp::max(signed_fit, at_least), true)
    })
}<|MERGE_RESOLUTION|>--- conflicted
+++ resolved
@@ -30,19 +30,11 @@
     subst: Substitution,
     trait_env: Arc<TraitEnvironment>,
 ) -> Result<Arc<Layout>, LayoutError> {
-<<<<<<< HEAD
-    let Some(target) = db.target_data_layout(krate) else { return Err(LayoutError::TargetLayoutNotAvailable) };
-    let cx = LayoutCx {
-        krate,
-        target: &target,
-    };
-=======
     let krate = trait_env.krate;
     let Some(target) = db.target_data_layout(krate) else {
         return Err(LayoutError::TargetLayoutNotAvailable);
     };
     let cx = LayoutCx { target: &target };
->>>>>>> 83b3ba1b
     let dl = cx.current_data_layout();
     let handle_variant = |def: VariantId, var: &VariantData| {
         var.fields()
