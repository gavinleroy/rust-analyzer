//! In certain situations, rust automatically inserts derefs as necessary: for
//! example, field accesses `foo.bar` still work when `foo` is actually a
//! reference to a type with the field `bar`. This is an approximation of the
//! logic in rustc (which lives in rustc_hir_analysis/check/autoderef.rs).

use chalk_ir::cast::Cast;
use hir_def::lang_item::LangItem;
use hir_expand::name::name;
use limit::Limit;
use triomphe::Arc;

use crate::{
    db::HirDatabase, infer::unify::InferenceTable, Canonical, Goal, Interner, ProjectionTyExt,
    TraitEnvironment, Ty, TyBuilder, TyKind,
};

static AUTODEREF_RECURSION_LIMIT: Limit = Limit::new(10);

#[derive(Debug)]
pub(crate) enum AutoderefKind {
    Builtin,
    Overloaded,
}

/// Returns types that `ty` transitively dereferences to. This function is only meant to be used
/// outside `hir-ty`.
///
/// It is guaranteed that:
/// - the yielded types don't contain inference variables (but may contain `TyKind::Error`).
/// - a type won't be yielded more than once; in other words, the returned iterator will stop if it
///   detects a cycle in the deref chain.
pub fn autoderef(
    db: &dyn HirDatabase,
    env: Arc<TraitEnvironment>,
    ty: Canonical<Ty>,
) -> impl Iterator<Item = Ty> {
    let mut table = InferenceTable::new(db, env);
    let ty = table.instantiate_canonical(ty);
    let mut autoderef = Autoderef::new(&mut table, ty, false);
    let mut v = Vec::new();
    while let Some((ty, _steps)) = autoderef.next() {
        // `ty` may contain unresolved inference variables. Since there's no chance they would be
        // resolved, just replace with fallback type.
        let resolved = autoderef.table.resolve_completely(ty);

        // If the deref chain contains a cycle (e.g. `A` derefs to `B` and `B` derefs to `A`), we
        // would revisit some already visited types. Stop here to avoid duplication.
        //
        // XXX: The recursion limit for `Autoderef` is currently 10, so `Vec::contains()` shouldn't
        // be too expensive. Replace this duplicate check with `FxHashSet` if it proves to be more
        // performant.
        if v.contains(&resolved) {
            break;
        }
        v.push(resolved);
    }
    v.into_iter()
}

#[derive(Debug)]
pub(crate) struct Autoderef<'a, 'db> {
    pub(crate) table: &'a mut InferenceTable<'db>,
    ty: Ty,
    at_start: bool,
    steps: Vec<(AutoderefKind, Ty)>,
    explicit: bool,
}

impl<'a, 'db> Autoderef<'a, 'db> {
    pub(crate) fn new(table: &'a mut InferenceTable<'db>, ty: Ty, explicit: bool) -> Self {
        let ty = table.resolve_ty_shallow(&ty);
<<<<<<< HEAD
        Autoderef {
            table,
            ty,
            at_start: true,
            steps: Vec::new(),
        }
=======
        Autoderef { table, ty, at_start: true, steps: Vec::new(), explicit }
>>>>>>> 83b3ba1b
    }

    pub(crate) fn step_count(&self) -> usize {
        self.steps.len()
    }

    pub(crate) fn steps(&self) -> &[(AutoderefKind, Ty)] {
        &self.steps
    }

    pub(crate) fn final_ty(&self) -> Ty {
        self.ty.clone()
    }
}

impl Iterator for Autoderef<'_, '_> {
    type Item = (Ty, usize);

    fn next(&mut self) -> Option<Self::Item> {
        if self.at_start {
            self.at_start = false;
            return Some((self.ty.clone(), 0));
        }

        if AUTODEREF_RECURSION_LIMIT
            .check(self.steps.len() + 1)
            .is_err()
        {
            return None;
        }

        let (kind, new_ty) = autoderef_step(self.table, self.ty.clone(), self.explicit)?;

        self.steps.push((kind, self.ty.clone()));
        self.ty = new_ty;

        Some((self.ty.clone(), self.step_count()))
    }
}

pub(crate) fn autoderef_step(
    table: &mut InferenceTable<'_>,
    ty: Ty,
    explicit: bool,
) -> Option<(AutoderefKind, Ty)> {
    if let Some(derefed) = builtin_deref(table, &ty, explicit) {
        Some((AutoderefKind::Builtin, table.resolve_ty_shallow(derefed)))
    } else {
        Some((AutoderefKind::Overloaded, deref_by_trait(table, ty)?))
    }
}

pub(crate) fn builtin_deref<'ty>(
    table: &mut InferenceTable<'_>,
    ty: &'ty Ty,
    explicit: bool,
) -> Option<&'ty Ty> {
    match ty.kind(Interner) {
        TyKind::Ref(.., ty) => Some(ty),
        TyKind::Raw(.., ty) if explicit => Some(ty),
        &TyKind::Adt(chalk_ir::AdtId(adt), ref substs) => {
            if crate::lang_items::is_box(table.db, adt) {
                substs.at(Interner, 0).ty(Interner)
            } else {
                None
            }
        }
        _ => None,
    }
}

pub(crate) fn deref_by_trait(
    table @ &mut InferenceTable { db, .. }: &mut InferenceTable<'_>,
    ty: Ty,
) -> Option<Ty> {
    let _p = profile::span("deref_by_trait");
    if table
        .resolve_ty_shallow(&ty)
        .inference_var(Interner)
        .is_some()
    {
        // don't try to deref unknown variables
        return None;
    }

    let deref_trait = db
        .lang_item(table.trait_env.krate, LangItem::Deref)
        .and_then(|l| l.as_trait())?;
    let target = db
        .trait_data(deref_trait)
        .associated_type_by_name(&name![Target])?;

    let projection = {
        let b = TyBuilder::subst_for_def(db, deref_trait, None);
        if b.remaining() != 1 {
            // the Target type + Deref trait should only have one generic parameter,
            // namely Deref's Self type
            return None;
        }
        let deref_subst = b.push(ty).build();
        TyBuilder::assoc_type_projection(db, target, Some(deref_subst)).build()
    };

    // Check that the type implements Deref at all
    let trait_ref = projection.trait_ref(db);
    let implements_goal: Goal = trait_ref.cast(Interner);
    table.try_obligation(implements_goal.clone(), None)?;

    table.register_obligation(implements_goal);

    let result = table.normalize_projection_ty(projection);
    Some(table.resolve_ty_shallow(&result))
}<|MERGE_RESOLUTION|>--- conflicted
+++ resolved
@@ -69,16 +69,7 @@
 impl<'a, 'db> Autoderef<'a, 'db> {
     pub(crate) fn new(table: &'a mut InferenceTable<'db>, ty: Ty, explicit: bool) -> Self {
         let ty = table.resolve_ty_shallow(&ty);
-<<<<<<< HEAD
-        Autoderef {
-            table,
-            ty,
-            at_start: true,
-            steps: Vec::new(),
-        }
-=======
         Autoderef { table, ty, at_start: true, steps: Vec::new(), explicit }
->>>>>>> 83b3ba1b
     }
 
     pub(crate) fn step_count(&self) -> usize {
