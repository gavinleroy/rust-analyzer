//! The implementation of `RustIrDatabase` for Chalk, which provides information
//! about the code that Chalk needs.
use core::ops;
use std::{iter, sync::Arc};

use tracing::debug;

use chalk_ir::{cast::Caster, fold::shift::Shift, CanonicalVarKinds};
use chalk_solve::rust_ir::{self, OpaqueTyDatumBound, WellKnownTrait};

use base_db::CrateId;
use hir_def::{
    hir::Movability,
    lang_item::{LangItem, LangItemTarget},
    AssocItemId, BlockId, GenericDefId, HasModule, ItemContainerId, Lookup, TypeAliasId,
};
use hir_expand::name::name;

use crate::{
    db::HirDatabase,
    display::HirDisplay,
    from_assoc_type_id, from_chalk_trait_id, from_foreign_def_id, make_binders,
    make_single_type_binders,
    mapping::{from_chalk, ToChalk, TypeAliasAsValue},
    method_resolution::{TraitImpls, TyFingerprint, ALL_FLOAT_FPS, ALL_INT_FPS},
    to_assoc_type_id, to_chalk_trait_id,
    traits::ChalkContext,
    utils::{generics, ClosureSubst},
    wrap_empty_binders, AliasEq, AliasTy, BoundVar, CallableDefId, DebruijnIndex, FnDefId,
    Interner, ProjectionTy, ProjectionTyExt, QuantifiedWhereClause, Substitution, TraitRef,
    TraitRefExt, Ty, TyBuilder, TyExt, TyKind, WhereClause,
};

pub(crate) type AssociatedTyDatum = chalk_solve::rust_ir::AssociatedTyDatum<Interner>;
pub(crate) type TraitDatum = chalk_solve::rust_ir::TraitDatum<Interner>;
pub(crate) type StructDatum = chalk_solve::rust_ir::AdtDatum<Interner>;
pub(crate) type ImplDatum = chalk_solve::rust_ir::ImplDatum<Interner>;
pub(crate) type OpaqueTyDatum = chalk_solve::rust_ir::OpaqueTyDatum<Interner>;

pub(crate) type AssocTypeId = chalk_ir::AssocTypeId<Interner>;
pub(crate) type TraitId = chalk_ir::TraitId<Interner>;
pub(crate) type AdtId = chalk_ir::AdtId<Interner>;
pub(crate) type ImplId = chalk_ir::ImplId<Interner>;
pub(crate) type AssociatedTyValueId = chalk_solve::rust_ir::AssociatedTyValueId<Interner>;
pub(crate) type AssociatedTyValue = chalk_solve::rust_ir::AssociatedTyValue<Interner>;
pub(crate) type FnDefDatum = chalk_solve::rust_ir::FnDefDatum<Interner>;
pub(crate) type Variances = chalk_ir::Variances<Interner>;

impl chalk_solve::RustIrDatabase<Interner> for ChalkContext<'_> {
    fn associated_ty_data(&self, id: AssocTypeId) -> Arc<AssociatedTyDatum> {
        self.db.associated_ty_data(id)
    }
    fn trait_datum(&self, trait_id: TraitId) -> Arc<TraitDatum> {
        self.db.trait_datum(self.krate, trait_id)
    }
    fn adt_datum(&self, struct_id: AdtId) -> Arc<StructDatum> {
        self.db.struct_datum(self.krate, struct_id)
    }
    fn adt_repr(&self, _struct_id: AdtId) -> Arc<rust_ir::AdtRepr<Interner>> {
        // FIXME: keep track of these
        Arc::new(rust_ir::AdtRepr {
            c: false,
            packed: false,
            int: None,
        })
    }
    fn discriminant_type(&self, ty: chalk_ir::Ty<Interner>) -> chalk_ir::Ty<Interner> {
        if let chalk_ir::TyKind::Adt(id, _) = ty.kind(Interner) {
            if let hir_def::AdtId::EnumId(e) = id.0 {
                let enum_data = self.db.enum_data(e);
                let ty = enum_data.repr.unwrap_or_default().discr_type();
                return chalk_ir::TyKind::Scalar(match ty {
                    hir_def::layout::IntegerType::Pointer(is_signed) => match is_signed {
                        true => chalk_ir::Scalar::Int(chalk_ir::IntTy::Isize),
                        false => chalk_ir::Scalar::Uint(chalk_ir::UintTy::Usize),
                    },
                    hir_def::layout::IntegerType::Fixed(size, is_signed) => match is_signed {
                        true => chalk_ir::Scalar::Int(match size {
                            hir_def::layout::Integer::I8 => chalk_ir::IntTy::I8,
                            hir_def::layout::Integer::I16 => chalk_ir::IntTy::I16,
                            hir_def::layout::Integer::I32 => chalk_ir::IntTy::I32,
                            hir_def::layout::Integer::I64 => chalk_ir::IntTy::I64,
                            hir_def::layout::Integer::I128 => chalk_ir::IntTy::I128,
                        }),
                        false => chalk_ir::Scalar::Uint(match size {
                            hir_def::layout::Integer::I8 => chalk_ir::UintTy::U8,
                            hir_def::layout::Integer::I16 => chalk_ir::UintTy::U16,
                            hir_def::layout::Integer::I32 => chalk_ir::UintTy::U32,
                            hir_def::layout::Integer::I64 => chalk_ir::UintTy::U64,
                            hir_def::layout::Integer::I128 => chalk_ir::UintTy::U128,
                        }),
                    },
                })
                .intern(Interner);
            }
        }
        chalk_ir::TyKind::Scalar(chalk_ir::Scalar::Uint(chalk_ir::UintTy::U8)).intern(Interner)
    }
    fn impl_datum(&self, impl_id: ImplId) -> Arc<ImplDatum> {
        self.db.impl_datum(self.krate, impl_id)
    }

    fn fn_def_datum(
        &self,
        fn_def_id: chalk_ir::FnDefId<Interner>,
    ) -> Arc<rust_ir::FnDefDatum<Interner>> {
        self.db.fn_def_datum(self.krate, fn_def_id)
    }

    fn impls_for_trait(
        &self,
        trait_id: TraitId,
        parameters: &[chalk_ir::GenericArg<Interner>],
        binders: &CanonicalVarKinds<Interner>,
    ) -> Vec<ImplId> {
        debug!("impls_for_trait {:?}", trait_id);
        let trait_: hir_def::TraitId = from_chalk_trait_id(trait_id);

        let ty: Ty = parameters[0].assert_ty_ref(Interner).clone();

        fn binder_kind(
            ty: &Ty,
            binders: &CanonicalVarKinds<Interner>,
        ) -> Option<chalk_ir::TyVariableKind> {
            if let TyKind::BoundVar(bv) = ty.kind(Interner) {
                let binders = binders.as_slice(Interner);
                if bv.debruijn == DebruijnIndex::INNERMOST {
                    if let chalk_ir::VariableKind::Ty(tk) = binders[bv.index].kind {
                        return Some(tk);
                    }
                }
            }
            None
        }

        let self_ty_fp = TyFingerprint::for_trait_impl(&ty);
        let fps: &[TyFingerprint] = match binder_kind(&ty, binders) {
            Some(chalk_ir::TyVariableKind::Integer) => &ALL_INT_FPS,
            Some(chalk_ir::TyVariableKind::Float) => &ALL_FLOAT_FPS,
            _ => self_ty_fp.as_ref().map(std::slice::from_ref).unwrap_or(&[]),
        };

        let trait_module = trait_.module(self.db.upcast());
        let type_module = match self_ty_fp {
            Some(TyFingerprint::Adt(adt_id)) => Some(adt_id.module(self.db.upcast())),
            Some(TyFingerprint::ForeignType(type_id)) => {
                Some(from_foreign_def_id(type_id).module(self.db.upcast()))
            }
            Some(TyFingerprint::Dyn(trait_id)) => Some(trait_id.module(self.db.upcast())),
            _ => None,
        };

        let mut def_blocks = [
            trait_module.containing_block(),
            type_module.and_then(|it| it.containing_block()),
        ];

        // Note: Since we're using impls_for_trait, only impls where the trait
        // can be resolved should ever reach Chalk. impl_datum relies on that
        // and will panic if the trait can't be resolved.
        let in_deps = self.db.trait_impls_in_deps(self.krate);
        let in_self = self.db.trait_impls_in_crate(self.krate);

        let block_impls = iter::successors(self.block, |&block_id| {
            cov_mark::hit!(block_local_impls);
            self.db
                .block_def_map(block_id)
                .parent()
                .and_then(|module| module.containing_block())
        })
        .inspect(|&block_id| {
            // make sure we don't search the same block twice
            def_blocks.iter_mut().for_each(|block| {
                if *block == Some(block_id) {
                    *block = None;
                }
            });
        })
        .map(|block_id| self.db.trait_impls_in_block(block_id));

        let id_to_chalk = |id: hir_def::ImplId| id.to_chalk(self.db);
        let mut result = vec![];
        match fps {
            [] => {
                debug!("Unrestricted search for {:?} impls...", trait_);
                let mut f = |impls: &TraitImpls| {
                    result.extend(impls.for_trait(trait_).map(id_to_chalk));
                };
                f(&in_self);
                in_deps.iter().map(ops::Deref::deref).for_each(&mut f);
                block_impls.for_each(|it| f(&it));
                def_blocks
                    .into_iter()
                    .flatten()
                    .for_each(|it| f(&self.db.trait_impls_in_block(it)));
            }
            fps => {
                let mut f =
                    |impls: &TraitImpls| {
                        result.extend(fps.iter().flat_map(|fp| {
                            impls.for_trait_and_self_ty(trait_, *fp).map(id_to_chalk)
                        }));
                    };
                f(&in_self);
                in_deps.iter().map(ops::Deref::deref).for_each(&mut f);
                block_impls.for_each(|it| f(&it));
                def_blocks
                    .into_iter()
                    .flatten()
                    .for_each(|it| f(&self.db.trait_impls_in_block(it)));
            }
        }

        debug!(?result, "impls_for_trait returned {} impls", result.len());
        result
    }
    fn impl_provided_for(&self, auto_trait_id: TraitId, kind: &chalk_ir::TyKind<Interner>) -> bool {
        debug!("impl_provided_for {:?}, {:?}", auto_trait_id, kind);
        false // FIXME
    }
    fn associated_ty_value(&self, id: AssociatedTyValueId) -> Arc<AssociatedTyValue> {
        self.db.associated_ty_value(self.krate, id)
    }

    fn custom_clauses(&self) -> Vec<chalk_ir::ProgramClause<Interner>> {
        vec![]
    }
    fn local_impls_to_coherence_check(&self, _trait_id: TraitId) -> Vec<ImplId> {
        // We don't do coherence checking (yet)
        unimplemented!()
    }
    fn interner(&self) -> Interner {
        Interner
    }
    fn well_known_trait_id(
        &self,
        well_known_trait: rust_ir::WellKnownTrait,
    ) -> Option<chalk_ir::TraitId<Interner>> {
        let lang_attr = lang_item_from_well_known_trait(well_known_trait);
        let trait_ = match self.db.lang_item(self.krate, lang_attr.into()) {
            Some(LangItemTarget::Trait(trait_)) => trait_,
            _ => return None,
        };
        Some(to_chalk_trait_id(trait_))
    }

    fn program_clauses_for_env(
        &self,
        environment: &chalk_ir::Environment<Interner>,
    ) -> chalk_ir::ProgramClauses<Interner> {
        self.db
            .program_clauses_for_chalk_env(self.krate, self.block, environment.clone())
    }

    fn opaque_ty_data(&self, id: chalk_ir::OpaqueTyId<Interner>) -> Arc<OpaqueTyDatum> {
        let full_id = self.db.lookup_intern_impl_trait_id(id.into());
        let bound = match full_id {
            crate::ImplTraitId::ReturnTypeImplTrait(func, idx) => {
                let datas = self
                    .db
                    .return_type_impl_traits(func)
                    .expect("impl trait id without impl traits");
                let (datas, binders) = (*datas).as_ref().into_value_and_skipped_binders();
                let data = &datas.impl_traits[idx];
                let bound = OpaqueTyDatumBound {
                    bounds: make_single_type_binders(data.bounds.skip_binders().to_vec()),
                    where_clauses: chalk_ir::Binders::empty(Interner, vec![]),
                };
                chalk_ir::Binders::new(binders, bound)
            }
            crate::ImplTraitId::AsyncBlockTypeImplTrait(..) => {
                if let Some((future_trait, future_output)) = self
                    .db
                    .lang_item(self.krate, LangItem::Future)
                    .and_then(|item| item.as_trait())
                    .and_then(|trait_| {
                        let alias = self
                            .db
                            .trait_data(trait_)
                            .associated_type_by_name(&name![Output])?;
                        Some((trait_, alias))
                    })
                {
                    // Making up Symbol’s value as variable is void: AsyncBlock<T>:
                    //
                    // |--------------------OpaqueTyDatum-------------------|
                    //        |-------------OpaqueTyDatumBound--------------|
                    // for<T> <Self> [Future<Self>, Future::Output<Self> = T]
                    //     ^1  ^0            ^0                    ^0      ^1
                    let impl_bound = WhereClause::Implemented(TraitRef {
                        trait_id: to_chalk_trait_id(future_trait),
                        // Self type as the first parameter.
                        substitution: Substitution::from1(
                            Interner,
                            TyKind::BoundVar(BoundVar {
                                debruijn: DebruijnIndex::INNERMOST,
                                index: 0,
                            })
                            .intern(Interner),
                        ),
                    });
                    let mut binder = vec![];
                    binder.push(crate::wrap_empty_binders(impl_bound));
                    let sized_trait = self
                        .db
                        .lang_item(self.krate, LangItem::Sized)
                        .and_then(|item| item.as_trait());
                    if let Some(sized_trait_) = sized_trait {
                        let sized_bound = WhereClause::Implemented(TraitRef {
                            trait_id: to_chalk_trait_id(sized_trait_),
                            // Self type as the first parameter.
                            substitution: Substitution::from1(
                                Interner,
                                TyKind::BoundVar(BoundVar {
                                    debruijn: DebruijnIndex::INNERMOST,
                                    index: 0,
                                })
                                .intern(Interner),
                            ),
                        });
                        binder.push(crate::wrap_empty_binders(sized_bound));
                    }
                    let proj_bound = WhereClause::AliasEq(AliasEq {
                        alias: AliasTy::Projection(ProjectionTy {
                            associated_ty_id: to_assoc_type_id(future_output),
                            // Self type as the first parameter.
                            substitution: Substitution::from1(
                                Interner,
                                TyKind::BoundVar(BoundVar::new(DebruijnIndex::INNERMOST, 0))
                                    .intern(Interner),
                            ),
                        }),
                        // The parameter of the opaque type.
                        ty: TyKind::BoundVar(BoundVar {
                            debruijn: DebruijnIndex::ONE,
                            index: 0,
                        })
                        .intern(Interner),
                    });
                    binder.push(crate::wrap_empty_binders(proj_bound));
                    let bound = OpaqueTyDatumBound {
                        bounds: make_single_type_binders(binder),
                        where_clauses: chalk_ir::Binders::empty(Interner, vec![]),
                    };
                    // The opaque type has 1 parameter.
                    make_single_type_binders(bound)
                } else {
                    // If failed to find Symbol’s value as variable is void: Future::Output, return empty bounds as fallback.
                    let bound = OpaqueTyDatumBound {
                        bounds: chalk_ir::Binders::empty(Interner, vec![]),
                        where_clauses: chalk_ir::Binders::empty(Interner, vec![]),
                    };
                    // The opaque type has 1 parameter.
                    make_single_type_binders(bound)
                }
            }
        };

        Arc::new(OpaqueTyDatum {
            opaque_ty_id: id,
            bound,
        })
    }

    fn hidden_opaque_type(&self, _id: chalk_ir::OpaqueTyId<Interner>) -> chalk_ir::Ty<Interner> {
        // FIXME: actually provide the hidden type; it is relevant for auto traits
        TyKind::Error.intern(Interner)
    }

    fn is_object_safe(&self, _trait_id: chalk_ir::TraitId<Interner>) -> bool {
        // FIXME: implement actual object safety
        true
    }

    fn closure_kind(
        &self,
        _closure_id: chalk_ir::ClosureId<Interner>,
        _substs: &chalk_ir::Substitution<Interner>,
    ) -> rust_ir::ClosureKind {
        // Fn is the closure kind that implements all three traits
        rust_ir::ClosureKind::Fn
    }
    fn closure_inputs_and_output(
        &self,
        _closure_id: chalk_ir::ClosureId<Interner>,
        substs: &chalk_ir::Substitution<Interner>,
    ) -> chalk_ir::Binders<rust_ir::FnDefInputsAndOutputDatum<Interner>> {
        let sig_ty = ClosureSubst(substs).sig_ty();
        let sig = &sig_ty
            .callable_sig(self.db)
            .expect("first closure param should be fn ptr");
        let io = rust_ir::FnDefInputsAndOutputDatum {
            argument_types: sig.params().to_vec(),
            return_type: sig.ret().clone(),
        };
        chalk_ir::Binders::empty(Interner, io.shifted_in(Interner))
    }
    fn closure_upvars(
        &self,
        _closure_id: chalk_ir::ClosureId<Interner>,
        _substs: &chalk_ir::Substitution<Interner>,
    ) -> chalk_ir::Binders<chalk_ir::Ty<Interner>> {
        let ty = TyBuilder::unit();
        chalk_ir::Binders::empty(Interner, ty)
    }
    fn closure_fn_substitution(
        &self,
        _closure_id: chalk_ir::ClosureId<Interner>,
        _substs: &chalk_ir::Substitution<Interner>,
    ) -> chalk_ir::Substitution<Interner> {
        Substitution::empty(Interner)
    }

    fn trait_name(&self, trait_id: chalk_ir::TraitId<Interner>) -> String {
        let id = from_chalk_trait_id(trait_id);
        self.db
            .trait_data(id)
            .name
            .display(self.db.upcast())
            .to_string()
    }
    fn adt_name(&self, chalk_ir::AdtId(adt_id): AdtId) -> String {
        match adt_id {
            hir_def::AdtId::StructId(id) => self
                .db
                .struct_data(id)
                .name
                .display(self.db.upcast())
                .to_string(),
            hir_def::AdtId::EnumId(id) => self
                .db
                .enum_data(id)
                .name
                .display(self.db.upcast())
                .to_string(),
            hir_def::AdtId::UnionId(id) => self
                .db
                .union_data(id)
                .name
                .display(self.db.upcast())
                .to_string(),
        }
    }
    fn adt_size_align(&self, _id: chalk_ir::AdtId<Interner>) -> Arc<rust_ir::AdtSizeAlign> {
        // FIXME
        Arc::new(rust_ir::AdtSizeAlign::from_one_zst(false))
    }
    fn assoc_type_name(&self, assoc_ty_id: chalk_ir::AssocTypeId<Interner>) -> String {
        let id = self.db.associated_ty_data(assoc_ty_id).name;
        self.db
            .type_alias_data(id)
            .name
            .display(self.db.upcast())
            .to_string()
    }
    fn opaque_type_name(&self, opaque_ty_id: chalk_ir::OpaqueTyId<Interner>) -> String {
        format!("Opaque_{}", opaque_ty_id.0)
    }
    fn fn_def_name(&self, fn_def_id: chalk_ir::FnDefId<Interner>) -> String {
        format!("fn_{}", fn_def_id.0)
    }
    fn generator_datum(
        &self,
        id: chalk_ir::GeneratorId<Interner>,
    ) -> Arc<chalk_solve::rust_ir::GeneratorDatum<Interner>> {
        let (parent, expr) = self.db.lookup_intern_generator(id.into());

        // We fill substitution with unknown type, because we only need to know whether the generic
        // params are types or consts to build `Binders` and those being filled up are for
        // `resume_type`, `yield_type`, and `return_type` of the generator in question.
        let subst = TyBuilder::subst_for_generator(self.db, parent)
            .fill_with_unknown()
            .build();

        let input_output = rust_ir::GeneratorInputOutputDatum {
            resume_type: TyKind::BoundVar(BoundVar::new(DebruijnIndex::INNERMOST, 0))
                .intern(Interner),
            yield_type: TyKind::BoundVar(BoundVar::new(DebruijnIndex::INNERMOST, 1))
                .intern(Interner),
            return_type: TyKind::BoundVar(BoundVar::new(DebruijnIndex::INNERMOST, 2))
                .intern(Interner),
            // FIXME: calculate upvars
            upvars: vec![],
        };

        let it = subst
            .iter(Interner)
            .map(|it| it.constant(Interner).map(|c| c.data(Interner).ty.clone()));
        let input_output = crate::make_type_and_const_binders(it, input_output);

        let movability = match self.db.body(parent)[expr] {
            hir_def::hir::Expr::Closure {
                closure_kind: hir_def::hir::ClosureKind::Generator(movability),
                ..
            } => movability,
            _ => unreachable!("non generator expression interned as generator"),
        };
        let movability = match movability {
            Movability::Static => rust_ir::Movability::Static,
            Movability::Movable => rust_ir::Movability::Movable,
        };

        Arc::new(rust_ir::GeneratorDatum {
            movability,
            input_output,
        })
    }
    fn generator_witness_datum(
        &self,
        id: chalk_ir::GeneratorId<Interner>,
    ) -> Arc<chalk_solve::rust_ir::GeneratorWitnessDatum<Interner>> {
        // FIXME: calculate inner types
        let inner_types = rust_ir::GeneratorWitnessExistential {
            types: wrap_empty_binders(vec![]),
        };

        let (parent, _) = self.db.lookup_intern_generator(id.into());
        // See the comment in `generator_datum()` for unknown types.
        let subst = TyBuilder::subst_for_generator(self.db, parent)
            .fill_with_unknown()
            .build();
        let it = subst
            .iter(Interner)
            .map(|it| it.constant(Interner).map(|c| c.data(Interner).ty.clone()));
        let inner_types = crate::make_type_and_const_binders(it, inner_types);

        Arc::new(rust_ir::GeneratorWitnessDatum { inner_types })
    }

    fn unification_database(&self) -> &dyn chalk_ir::UnificationDatabase<Interner> {
        &self.db
    }
}

impl chalk_ir::UnificationDatabase<Interner> for &dyn HirDatabase {
    fn fn_def_variance(
        &self,
        fn_def_id: chalk_ir::FnDefId<Interner>,
    ) -> chalk_ir::Variances<Interner> {
        HirDatabase::fn_def_variance(*self, fn_def_id)
    }

    fn adt_variance(&self, adt_id: chalk_ir::AdtId<Interner>) -> chalk_ir::Variances<Interner> {
        HirDatabase::adt_variance(*self, adt_id)
    }
}

pub(crate) fn program_clauses_for_chalk_env_query(
    db: &dyn HirDatabase,
    krate: CrateId,
    block: Option<BlockId>,
    environment: chalk_ir::Environment<Interner>,
) -> chalk_ir::ProgramClauses<Interner> {
    chalk_solve::program_clauses_for_env(&ChalkContext { db, krate, block }, &environment)
}

pub(crate) fn associated_ty_data_query(
    db: &dyn HirDatabase,
    id: AssocTypeId,
) -> Arc<AssociatedTyDatum> {
    debug!("associated_ty_data {:?}", id);
    let type_alias: TypeAliasId = from_assoc_type_id(id);
    let trait_ = match type_alias.lookup(db.upcast()).container {
        ItemContainerId::TraitId(t) => t,
        _ => panic!("associated type not in trait"),
    };

    // Lower bounds -- we could/should maybe move this to a separate query in `lower`
    let type_alias_data = db.type_alias_data(type_alias);
    let generic_params = generics(db.upcast(), type_alias.into());
    // let bound_vars = generic_params.bound_vars_subst(DebruijnIndex::INNERMOST);
    let resolver = hir_def::resolver::HasResolver::resolver(type_alias, db.upcast());
    let ctx = crate::TyLoweringContext::new(db, &resolver, type_alias.into())
        .with_type_param_mode(crate::lower::ParamLoweringMode::Variable);

    let trait_subst = TyBuilder::subst_for_def(db, trait_, None)
        .fill_with_bound_vars(crate::DebruijnIndex::INNERMOST, generic_params.len_self())
        .build();
    let pro_ty = TyBuilder::assoc_type_projection(db, type_alias, Some(trait_subst))
        .fill_with_bound_vars(crate::DebruijnIndex::INNERMOST, 0)
        .build();
    let self_ty = TyKind::Alias(AliasTy::Projection(pro_ty)).intern(Interner);

    let mut bounds: Vec<_> = type_alias_data
        .bounds
        .iter()
        .flat_map(|bound| ctx.lower_type_bound(bound, self_ty.clone(), false))
        .filter_map(|pred| generic_predicate_to_inline_bound(db, &pred, &self_ty))
        .collect();

    if !ctx.unsized_types.borrow().contains(&self_ty) {
        let sized_trait = db
            .lang_item(resolver.krate(), LangItem::Sized)
            .and_then(|lang_item| lang_item.as_trait().map(to_chalk_trait_id));
        let sized_bound = sized_trait.into_iter().map(|sized_trait| {
            let trait_bound = rust_ir::TraitBound {
                trait_id: sized_trait,
                args_no_self: Default::default(),
            };
            let inline_bound = rust_ir::InlineBound::TraitBound(trait_bound);
            chalk_ir::Binders::empty(Interner, inline_bound)
        });
        bounds.extend(sized_bound);
        bounds.shrink_to_fit();
    }

    // FIXME: Re-enable where clauses on associated types when an upstream chalk bug is fixed.
    //        (rust-analyzer#9052)
    // let where_clauses = convert_where_clauses(db, type_alias.into(), &bound_vars);
    let bound_data = rust_ir::AssociatedTyDatumBound {
        bounds,
        where_clauses: vec![],
    };
    let datum = AssociatedTyDatum {
        trait_id: to_chalk_trait_id(trait_),
        id,
        name: type_alias,
        binders: make_binders(db, &generic_params, bound_data),
    };
    Arc::new(datum)
}

pub(crate) fn trait_datum_query(
    db: &dyn HirDatabase,
    krate: CrateId,
    trait_id: TraitId,
) -> Arc<TraitDatum> {
    debug!("trait_datum {:?}", trait_id);
    let trait_ = from_chalk_trait_id(trait_id);
    let trait_data = db.trait_data(trait_);
    debug!("trait {:?} = {:?}", trait_id, trait_data.name);
    let generic_params = generics(db.upcast(), trait_.into());
    let bound_vars = generic_params.bound_vars_subst(db, DebruijnIndex::INNERMOST);
    let flags = rust_ir::TraitFlags {
        auto: trait_data.is_auto,
        upstream: trait_.lookup(db.upcast()).container.krate() != krate,
        non_enumerable: true,
        coinductive: false, // only relevant for Chalk testing
        // FIXME: set these flags correctly
        marker: false,
        fundamental: false,
    };
    let where_clauses = convert_where_clauses(db, trait_.into(), &bound_vars);
    let associated_ty_ids = trait_data
        .associated_types()
        .map(to_assoc_type_id)
        .collect();
    let trait_datum_bound = rust_ir::TraitDatumBound { where_clauses };
    let well_known = db.lang_attr(trait_.into()).and_then(well_known_trait_from_lang_item);
    let trait_datum = TraitDatum {
        id: trait_id,
        binders: make_binders(db, &generic_params, trait_datum_bound),
        flags,
        associated_ty_ids,
        well_known,
    };
    Arc::new(trait_datum)
}

fn well_known_trait_from_lang_item(item: LangItem) -> Option<WellKnownTrait> {
    Some(match item {
        LangItem::Clone => WellKnownTrait::Clone,
        LangItem::CoerceUnsized => WellKnownTrait::CoerceUnsized,
        LangItem::Copy => WellKnownTrait::Copy,
        LangItem::DiscriminantKind => WellKnownTrait::DiscriminantKind,
        LangItem::DispatchFromDyn => WellKnownTrait::DispatchFromDyn,
        LangItem::Drop => WellKnownTrait::Drop,
        LangItem::Fn => WellKnownTrait::Fn,
        LangItem::FnMut => WellKnownTrait::FnMut,
        LangItem::FnOnce => WellKnownTrait::FnOnce,
        LangItem::Generator => WellKnownTrait::Generator,
        LangItem::Sized => WellKnownTrait::Sized,
        LangItem::Unpin => WellKnownTrait::Unpin,
        LangItem::Unsize => WellKnownTrait::Unsize,
        LangItem::Tuple => WellKnownTrait::Tuple,
        LangItem::PointeeTrait => WellKnownTrait::Pointee,
        LangItem::FnPtrTrait => WellKnownTrait::FnPtr,
        _ => return None,
    })
}

fn lang_item_from_well_known_trait(trait_: WellKnownTrait) -> LangItem {
    match trait_ {
        WellKnownTrait::Clone => LangItem::Clone,
        WellKnownTrait::CoerceUnsized => LangItem::CoerceUnsized,
        WellKnownTrait::Copy => LangItem::Copy,
        WellKnownTrait::DiscriminantKind => LangItem::DiscriminantKind,
        WellKnownTrait::DispatchFromDyn => LangItem::DispatchFromDyn,
        WellKnownTrait::Drop => LangItem::Drop,
        WellKnownTrait::Fn => LangItem::Fn,
        WellKnownTrait::FnMut => LangItem::FnMut,
        WellKnownTrait::FnOnce => LangItem::FnOnce,
        WellKnownTrait::Generator => LangItem::Generator,
        WellKnownTrait::Sized => LangItem::Sized,
        WellKnownTrait::Tuple => LangItem::Tuple,
        WellKnownTrait::Unpin => LangItem::Unpin,
        WellKnownTrait::Unsize => LangItem::Unsize,
<<<<<<< HEAD

        o => todo!("TODO: upgraded version added variant: {o:?}"),
=======
        WellKnownTrait::Pointee => LangItem::PointeeTrait,
        WellKnownTrait::FnPtr => LangItem::FnPtrTrait,
>>>>>>> 83b3ba1b
    }
}

pub(crate) fn struct_datum_query(
    db: &dyn HirDatabase,
    krate: CrateId,
    struct_id: AdtId,
) -> Arc<StructDatum> {
    debug!("struct_datum {:?}", struct_id);
    let chalk_ir::AdtId(adt_id) = struct_id;
    let generic_params = generics(db.upcast(), adt_id.into());
    let upstream = adt_id.module(db.upcast()).krate() != krate;
    let where_clauses = {
        let generic_params = generics(db.upcast(), adt_id.into());
        let bound_vars = generic_params.bound_vars_subst(db, DebruijnIndex::INNERMOST);
        convert_where_clauses(db, adt_id.into(), &bound_vars)
    };
    let flags = rust_ir::AdtFlags {
        upstream,
        // FIXME set fundamental and phantom_data flags correctly
        fundamental: false,
        phantom_data: false,
    };
    // FIXME provide enum variants properly (for auto traits)
    let variant = rust_ir::AdtVariantDatum {
        fields: Vec::new(), // FIXME add fields (only relevant for auto traits),
    };
    let struct_datum_bound = rust_ir::AdtDatumBound {
        variants: vec![variant],
        where_clauses,
    };
    let struct_datum = StructDatum {
        // FIXME set ADT kind
        kind: rust_ir::AdtKind::Struct,
        id: struct_id,
        binders: make_binders(db, &generic_params, struct_datum_bound),
        flags,
    };
    Arc::new(struct_datum)
}

pub(crate) fn impl_datum_query(
    db: &dyn HirDatabase,
    krate: CrateId,
    impl_id: ImplId,
) -> Arc<ImplDatum> {
    let _p = profile::span("impl_datum");
    debug!("impl_datum {:?}", impl_id);
    let impl_: hir_def::ImplId = from_chalk(db, impl_id);
    impl_def_datum(db, krate, impl_id, impl_)
}

fn impl_def_datum(
    db: &dyn HirDatabase,
    krate: CrateId,
    chalk_id: ImplId,
    impl_id: hir_def::ImplId,
) -> Arc<ImplDatum> {
    let trait_ref = db
        .impl_trait(impl_id)
        // ImplIds for impls where the trait ref can't be resolved should never reach Chalk
        .expect("invalid impl passed to Chalk")
        .into_value_and_skipped_binders()
        .0;
    let impl_data = db.impl_data(impl_id);

    let generic_params = generics(db.upcast(), impl_id.into());
    let bound_vars = generic_params.bound_vars_subst(db, DebruijnIndex::INNERMOST);
    let trait_ = trait_ref.hir_trait_id();
    let impl_type = if impl_id.lookup(db.upcast()).container.krate() == krate {
        rust_ir::ImplType::Local
    } else {
        rust_ir::ImplType::External
    };
    let where_clauses = convert_where_clauses(db, impl_id.into(), &bound_vars);
    let negative = impl_data.is_negative;
    debug!(
        "impl {:?}: {}{} where {:?}",
        chalk_id,
        if negative { "!" } else { "" },
        trait_ref.display(db),
        where_clauses
    );

    let polarity = if negative {
        rust_ir::Polarity::Negative
    } else {
        rust_ir::Polarity::Positive
    };

    let impl_datum_bound = rust_ir::ImplDatumBound {
        trait_ref,
        where_clauses,
    };
    let trait_data = db.trait_data(trait_);
    let associated_ty_value_ids = impl_data
        .items
        .iter()
        .filter_map(|item| match item {
            AssocItemId::TypeAliasId(type_alias) => Some(*type_alias),
            _ => None,
        })
        .filter(|&type_alias| {
            // don't include associated types that don't exist in the trait
            let name = &db.type_alias_data(type_alias).name;
            trait_data.associated_type_by_name(name).is_some()
        })
        .map(|type_alias| TypeAliasAsValue(type_alias).to_chalk(db))
        .collect();
    debug!("impl_datum: {:?}", impl_datum_bound);
    let impl_datum = ImplDatum {
        binders: make_binders(db, &generic_params, impl_datum_bound),
        impl_type,
        polarity,
        associated_ty_value_ids,
    };
    Arc::new(impl_datum)
}

pub(crate) fn associated_ty_value_query(
    db: &dyn HirDatabase,
    krate: CrateId,
    id: AssociatedTyValueId,
) -> Arc<AssociatedTyValue> {
    let type_alias: TypeAliasAsValue = from_chalk(db, id);
    type_alias_associated_ty_value(db, krate, type_alias.0)
}

fn type_alias_associated_ty_value(
    db: &dyn HirDatabase,
    _krate: CrateId,
    type_alias: TypeAliasId,
) -> Arc<AssociatedTyValue> {
    let type_alias_data = db.type_alias_data(type_alias);
    let impl_id = match type_alias.lookup(db.upcast()).container {
        ItemContainerId::ImplId(it) => it,
        _ => panic!("assoc ty value should be in impl"),
    };

    let trait_ref = db
        .impl_trait(impl_id)
        .expect("assoc ty value should not exist")
        .into_value_and_skipped_binders()
        .0; // we don't return any assoc ty values if the impl'd trait can't be resolved

    let assoc_ty = db
        .trait_data(trait_ref.hir_trait_id())
        .associated_type_by_name(&type_alias_data.name)
        .expect("assoc ty value should not exist"); // validated when building the impl data as well
    let (ty, binders) = db.ty(type_alias.into()).into_value_and_skipped_binders();
    let value_bound = rust_ir::AssociatedTyValueBound { ty };
    let value = rust_ir::AssociatedTyValue {
        impl_id: impl_id.to_chalk(db),
        associated_ty_id: to_assoc_type_id(assoc_ty),
        value: chalk_ir::Binders::new(binders, value_bound),
    };
    Arc::new(value)
}

pub(crate) fn fn_def_datum_query(
    db: &dyn HirDatabase,
    _krate: CrateId,
    fn_def_id: FnDefId,
) -> Arc<FnDefDatum> {
    let callable_def: CallableDefId = from_chalk(db, fn_def_id);
    let generic_params = generics(db.upcast(), callable_def.into());
    let (sig, binders) = db
        .callable_item_signature(callable_def)
        .into_value_and_skipped_binders();
    let bound_vars = generic_params.bound_vars_subst(db, DebruijnIndex::INNERMOST);
    let where_clauses = convert_where_clauses(db, callable_def.into(), &bound_vars);
    let bound = rust_ir::FnDefDatumBound {
        // Note: Chalk doesn't actually use this information yet as far as I am aware, but we provide it anyway
        inputs_and_output: chalk_ir::Binders::empty(
            Interner,
            rust_ir::FnDefInputsAndOutputDatum {
                argument_types: sig.params().to_vec(),
                return_type: sig.ret().clone(),
            }
            .shifted_in(Interner),
        ),
        where_clauses,
    };
    let datum = FnDefDatum {
        id: fn_def_id,
        sig: chalk_ir::FnSig {
            abi: (),
            safety: chalk_ir::Safety::Safe,
            variadic: sig.is_varargs,
        },
        binders: chalk_ir::Binders::new(binders, bound),
    };
    Arc::new(datum)
}

pub(crate) fn fn_def_variance_query(db: &dyn HirDatabase, fn_def_id: FnDefId) -> Variances {
    let callable_def: CallableDefId = from_chalk(db, fn_def_id);
    let generic_params = generics(db.upcast(), callable_def.into());
    Variances::from_iter(
        Interner,
        std::iter::repeat(chalk_ir::Variance::Invariant).take(generic_params.len()),
    )
}

pub(crate) fn adt_variance_query(
    db: &dyn HirDatabase,
    chalk_ir::AdtId(adt_id): AdtId,
) -> Variances {
    let generic_params = generics(db.upcast(), adt_id.into());
    Variances::from_iter(
        Interner,
        std::iter::repeat(chalk_ir::Variance::Invariant).take(generic_params.len()),
    )
}

/// Returns instantiated predicates.
pub(super) fn convert_where_clauses(
    db: &dyn HirDatabase,
    def: GenericDefId,
    substs: &Substitution,
) -> Vec<chalk_ir::QuantifiedWhereClause<Interner>> {
    db.generic_predicates(def)
        .iter()
        .cloned()
        .map(|pred| pred.substitute(Interner, substs))
        .collect()
}

pub(super) fn generic_predicate_to_inline_bound(
    db: &dyn HirDatabase,
    pred: &QuantifiedWhereClause,
    self_ty: &Ty,
) -> Option<chalk_ir::Binders<rust_ir::InlineBound<Interner>>> {
    // An InlineBound is like a GenericPredicate, except the self type is left out.
    // We don't have a special type for this, but Chalk does.
    let self_ty_shifted_in = self_ty
        .clone()
        .shifted_in_from(Interner, DebruijnIndex::ONE);
    let (pred, binders) = pred.as_ref().into_value_and_skipped_binders();
    match pred {
        WhereClause::Implemented(trait_ref) => {
            if trait_ref.self_type_parameter(Interner) != self_ty_shifted_in {
                // we can only convert predicates back to type bounds if they
                // have the expected self type
                return None;
            }
            let args_no_self = trait_ref.substitution.as_slice(Interner)[1..]
                .iter()
                .cloned()
                .casted(Interner)
                .collect();
            let trait_bound = rust_ir::TraitBound {
                trait_id: trait_ref.trait_id,
                args_no_self,
            };
            Some(chalk_ir::Binders::new(
                binders,
                rust_ir::InlineBound::TraitBound(trait_bound),
            ))
        }
<<<<<<< HEAD
        WhereClause::AliasEq(AliasEq {
            alias: AliasTy::Projection(projection_ty),
            ty,
        }) => {
            let trait_ = projection_ty.trait_(db);
            if projection_ty.self_type_parameter(db) != self_ty_shifted_in {
=======
        WhereClause::AliasEq(AliasEq { alias: AliasTy::Projection(projection_ty), ty }) => {
            let generics =
                generics(db.upcast(), from_assoc_type_id(projection_ty.associated_ty_id).into());
            let (assoc_args, trait_args) =
                projection_ty.substitution.as_slice(Interner).split_at(generics.len_self());
            let (self_ty, args_no_self) =
                trait_args.split_first().expect("projection without trait self type");
            if self_ty.assert_ty_ref(Interner) != &self_ty_shifted_in {
>>>>>>> 83b3ba1b
                return None;
            }

            let args_no_self = args_no_self.iter().cloned().casted(Interner).collect();
            let parameters = assoc_args.to_vec();

            let alias_eq_bound = rust_ir::AliasEqBound {
                value: ty.clone(),
                trait_bound: rust_ir::TraitBound {
                    trait_id: to_chalk_trait_id(projection_ty.trait_(db)),
                    args_no_self,
                },
                associated_ty_id: projection_ty.associated_ty_id,
                parameters,
            };
            Some(chalk_ir::Binders::new(
                binders,
                rust_ir::InlineBound::AliasEqBound(alias_eq_bound),
            ))
        }
        _ => None,
    }
}<|MERGE_RESOLUTION|>--- conflicted
+++ resolved
@@ -695,13 +695,8 @@
         WellKnownTrait::Tuple => LangItem::Tuple,
         WellKnownTrait::Unpin => LangItem::Unpin,
         WellKnownTrait::Unsize => LangItem::Unsize,
-<<<<<<< HEAD
-
-        o => todo!("TODO: upgraded version added variant: {o:?}"),
-=======
         WellKnownTrait::Pointee => LangItem::PointeeTrait,
         WellKnownTrait::FnPtr => LangItem::FnPtrTrait,
->>>>>>> 83b3ba1b
     }
 }
 
@@ -962,14 +957,6 @@
                 rust_ir::InlineBound::TraitBound(trait_bound),
             ))
         }
-<<<<<<< HEAD
-        WhereClause::AliasEq(AliasEq {
-            alias: AliasTy::Projection(projection_ty),
-            ty,
-        }) => {
-            let trait_ = projection_ty.trait_(db);
-            if projection_ty.self_type_parameter(db) != self_ty_shifted_in {
-=======
         WhereClause::AliasEq(AliasEq { alias: AliasTy::Projection(projection_ty), ty }) => {
             let generics =
                 generics(db.upcast(), from_assoc_type_id(projection_ty.associated_ty_id).into());
@@ -978,7 +965,6 @@
             let (self_ty, args_no_self) =
                 trait_args.split_first().expect("projection without trait self type");
             if self_ty.assert_ty_ref(Interner) != &self_ty_shifted_in {
->>>>>>> 83b3ba1b
                 return None;
             }
 
