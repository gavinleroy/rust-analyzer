//! Unification and canonicalization logic.

use std::{fmt, iter, mem};

use chalk_ir::{
    cast::Cast, fold::TypeFoldable, interner::HasInterner, zip::Zip, CanonicalVarKind, FloatTy,
    IntTy, TyVariableKind, UniverseIndex,
};
use chalk_solve::infer::ParameterEnaVariableExt;
use either::Either;
use ena::unify::UnifyKey;
use hir_expand::name;
<<<<<<< HEAD
use index_vec::IndexVec;
use rustc_hash::FxHashMap;
use stdx::never;
=======
>>>>>>> 83b3ba1b
use triomphe::Arc;

use tracing::debug;

use super::{InferOk, InferResult, InferenceContext, TypeError};
use crate::{
    consteval::unknown_const, db::HirDatabase, fold_tys_and_consts, static_lifetime,
    to_chalk_trait_id, traits::FnTrait, AliasEq, AliasTy, BoundVar, Canonical, Const, ConstValue,
    DebruijnIndex, GenericArg, GenericArgData, Goal, Guidance, InEnvironment, InferenceVar,
    Interner, Lifetime, ParamKind, ProjectionTy, ProjectionTyExt, Scalar, Solution, Substitution,
    TraitEnvironment, Ty, TyBuilder, TyExt, TyKind, VariableKind,
};

impl InferenceContext<'_> {
    pub(super) fn canonicalize<T: TypeFoldable<Interner> + HasInterner<Interner = Interner>>(
        &mut self,
        t: T,
    ) -> Canonicalized<T>
    where
        T: HasInterner<Interner = Interner>,
    {
        self.table.canonicalize(t)
    }
}

#[derive(Debug, Clone)]
pub(crate) struct Canonicalized<T>
where
    T: HasInterner<Interner = Interner>,
{
    pub(crate) value: Canonical<T>,
    free_vars: Vec<GenericArg>,
}

impl<T: HasInterner<Interner = Interner>> Canonicalized<T> {
    pub(super) fn apply_solution(
        &self,
        ctx: &mut InferenceTable<'_>,
        solution: Canonical<Substitution>,
    ) {
        // the solution may contain new variables, which we need to convert to new inference vars
        let new_vars = Substitution::from_iter(
            Interner,
            solution.binders.iter(Interner).map(|k| match &k.kind {
                VariableKind::Ty(TyVariableKind::General) => ctx.new_type_var().cast(Interner),
                VariableKind::Ty(TyVariableKind::Integer) => ctx.new_integer_var().cast(Interner),
                VariableKind::Ty(TyVariableKind::Float) => ctx.new_float_var().cast(Interner),
                // Chalk can sometimes return new lifetime variables. We just use the static lifetime everywhere
                VariableKind::Lifetime => static_lifetime().cast(Interner),
                VariableKind::Const(ty) => ctx.new_const_var(ty.clone()).cast(Interner),
            }),
        );
        for (i, v) in solution.value.iter(Interner).enumerate() {
            let var = self.free_vars[i].clone();
            if let Some(ty) = v.ty(Interner) {
                // eagerly replace projections in the type; we may be getting types
                // e.g. from where clauses where this hasn't happened yet
                let ty = ctx.normalize_associated_types_in(new_vars.apply(ty.clone(), Interner));
                ctx.unify(var.assert_ty_ref(Interner), &ty);
            } else {
                let _ = ctx.try_unify(&var, &new_vars.apply(v.clone(), Interner));
            }
        }
    }
}

pub fn could_unify(
    db: &dyn HirDatabase,
    env: Arc<TraitEnvironment>,
    tys: &Canonical<(Ty, Ty)>,
) -> bool {
    unify(db, env, tys).is_some()
}

pub(crate) fn unify(
    db: &dyn HirDatabase,
    env: Arc<TraitEnvironment>,
    tys: &Canonical<(Ty, Ty)>,
) -> Option<Substitution> {
    let mut table = InferenceTable::new(db, env);
    let vars = Substitution::from_iter(
        Interner,
        tys.binders.iter(Interner).map(|it| match &it.kind {
            chalk_ir::VariableKind::Ty(_) => table.new_type_var().cast(Interner),
            // FIXME: maybe wrong?
            chalk_ir::VariableKind::Lifetime => table.new_type_var().cast(Interner),
            chalk_ir::VariableKind::Const(ty) => table.new_const_var(ty.clone()).cast(Interner),
        }),
    );
    let ty1_with_vars = vars.apply(tys.value.0.clone(), Interner);
    let ty2_with_vars = vars.apply(tys.value.1.clone(), Interner);
    if !table.unify(&ty1_with_vars, &ty2_with_vars) {
        return None;
    }
    // default any type vars that weren't unified back to their original bound vars
    // (kind of hacky)
    let find_var = |iv| {
        vars.iter(Interner).position(|v| match v.data(Interner) {
            GenericArgData::Ty(ty) => ty.inference_var(Interner),
            GenericArgData::Lifetime(lt) => lt.inference_var(Interner),
            GenericArgData::Const(c) => c.inference_var(Interner),
        } == Some(iv))
    };
    let fallback = |iv, kind, default, binder| match kind {
        chalk_ir::VariableKind::Ty(_ty_kind) => find_var(iv)
            .map_or(default, |i| BoundVar::new(binder, i).to_ty(Interner).cast(Interner)),
        chalk_ir::VariableKind::Lifetime => find_var(iv)
            .map_or(default, |i| BoundVar::new(binder, i).to_lifetime(Interner).cast(Interner)),
        chalk_ir::VariableKind::Const(ty) => find_var(iv)
            .map_or(default, |i| BoundVar::new(binder, i).to_const(Interner, ty).cast(Interner)),
    };
    Some(Substitution::from_iter(
        Interner,
        vars.iter(Interner).map(|v| table.resolve_with_fallback(v.clone(), &fallback)),
    ))
}

bitflags::bitflags! {
    #[derive(Default, Clone, Copy)]
    pub(crate) struct TypeVariableFlags: u8 {
        const DIVERGING = 1 << 0;
        const INTEGER = 1 << 1;
        const FLOAT = 1 << 2;
    }
}

type ChalkInferenceTable = chalk_solve::infer::InferenceTable<Interner>;

index_vec::define_index_type! {
    pub(crate) struct ObligationKey = usize;
}

#[derive(Debug, Clone, Default)]
pub(crate) struct ObligationTracker<'a> {
    /// The obligation attempts during the process of type-checking. For a given
    /// tracked obligation, there may be several attempts at making it succeed.
    /// These are *required* to succeed for type-checking to succeed.
    pub(super) tracked: IndexVec<ObligationKey, Vec<super::QueryAttempt<'a>>>,

    pub(super) info: FxHashMap<ObligationKey, (base_db::CrateId, Option<hir_def::BlockId>)>,

    /// During type-inference sometimes RA wants to know if something holds,
    /// but that isn't necessarily required for type-checking to succeed. The
    /// responses here *can* dictate what is tried in the future.
    pub(super) other: Vec<super::TracedTraitQuery<'a>>,
}

impl InferenceTable<'_> {
    fn fresh_key(&mut self) -> ObligationKey {
        let key = self.tracked_obligations.tracked.push(vec![]);
        let krate = self.trait_env.krate;
        let block = self.trait_env.block;
        self.tracked_obligations.info.insert(key, (krate, block));

        key
    }
}

#[derive(Clone)]
pub(crate) struct InferenceTable<'a> {
    pub(crate) db: &'a dyn HirDatabase,
    pub(crate) trait_env: Arc<TraitEnvironment>,
    var_unification_table: ChalkInferenceTable,
    type_variable_table: Vec<TypeVariableFlags>,
<<<<<<< HEAD
    pending_obligations: Vec<(ObligationKey, Canonicalized<InEnvironment<Goal>>)>,

    /// XXX(gavinleroy): Used for the Argus `ProofTree`.
    pub(crate) tracked_obligations: ObligationTracker<'a>,
=======
    pending_obligations: Vec<Canonicalized<InEnvironment<Goal>>>,
    /// Double buffer used in [`Self::resolve_obligations_as_possible`] to cut down on
    /// temporary allocations.
    resolve_obligations_buffer: Vec<Canonicalized<InEnvironment<Goal>>>,
>>>>>>> 83b3ba1b
}

pub(crate) struct InferenceTableSnapshot {
    var_table_snapshot: chalk_solve::infer::InferenceSnapshot<Interner>,
    pending_obligations: Vec<(ObligationKey, Canonicalized<InEnvironment<Goal>>)>,
    type_variable_table_snapshot: Vec<TypeVariableFlags>,
}

impl<'a> InferenceTable<'a> {
    pub(crate) fn new(db: &'a dyn HirDatabase, trait_env: Arc<TraitEnvironment>) -> Self {
        InferenceTable {
            db,
            trait_env,
            var_unification_table: ChalkInferenceTable::new(),
            type_variable_table: Vec::new(),
            pending_obligations: Vec::new(),
<<<<<<< HEAD
            tracked_obligations: ObligationTracker::default(),
=======
            resolve_obligations_buffer: Vec::new(),
>>>>>>> 83b3ba1b
        }
    }

    /// Chalk doesn't know about the `diverging` flag, so when it unifies two
    /// type variables of which one is diverging, the chosen root might not be
    /// diverging and we have no way of marking it as such at that time. This
    /// function goes through all type variables and make sure their root is
    /// marked as diverging if necessary, so that resolving them gives the right
    /// result.
    pub(super) fn propagate_diverging_flag(&mut self) {
        for i in 0..self.type_variable_table.len() {
            if !self.type_variable_table[i].contains(TypeVariableFlags::DIVERGING) {
                continue;
            }
            let v = InferenceVar::from(i as u32);
            let root = self.var_unification_table.inference_var_root(v);
            if let Some(data) = self.type_variable_table.get_mut(root.index() as usize) {
                *data |= TypeVariableFlags::DIVERGING;
            }
        }
    }

    pub(super) fn set_diverging(&mut self, iv: InferenceVar, diverging: bool) {
        self.type_variable_table[iv.index() as usize].set(TypeVariableFlags::DIVERGING, diverging);
    }

    fn fallback_value(&self, iv: InferenceVar, kind: TyVariableKind) -> Ty {
        match kind {
            _ if self
                .type_variable_table
                .get(iv.index() as usize)
                .map_or(false, |data| data.contains(TypeVariableFlags::DIVERGING)) =>
            {
                TyKind::Never
            }
            TyVariableKind::General => TyKind::Error,
            TyVariableKind::Integer => TyKind::Scalar(Scalar::Int(IntTy::I32)),
            TyVariableKind::Float => TyKind::Scalar(Scalar::Float(FloatTy::F64)),
        }
        .intern(Interner)
    }

    pub(crate) fn canonicalize<T: TypeFoldable<Interner> + HasInterner<Interner = Interner>>(
        &mut self,
        t: T,
    ) -> Canonicalized<T>
    where
        T: HasInterner<Interner = Interner>,
    {
        // try to resolve obligations before canonicalizing, since this might
        // result in new knowledge about variables
        self.resolve_obligations_as_possible();
        let result = self.var_unification_table.canonicalize(Interner, t);
        let free_vars = result
            .free_vars
            .into_iter()
            .map(|free_var| free_var.to_generic_arg(Interner))
            .collect();
        Canonicalized { value: result.quantified, free_vars }
    }

    /// Recurses through the given type, normalizing associated types mentioned
    /// in it by replacing them by type variables and registering obligations to
    /// resolve later. This should be done once for every type we get from some
    /// type annotation (e.g. from a let type annotation, field type or function
    /// call). `make_ty` handles this already, but e.g. for field types we need
    /// to do it as well.
    #[tracing::instrument(level = "debug", skip(self))]
    pub(crate) fn normalize_associated_types_in<T>(&mut self, ty: T) -> T
    where
        T: HasInterner<Interner = Interner> + TypeFoldable<Interner>,
    {
        fold_tys_and_consts(
            ty,
            |e, _| match e {
                Either::Left(ty) => Either::Left(match ty.kind(Interner) {
                    TyKind::Alias(AliasTy::Projection(proj_ty)) => {
                        self.normalize_projection_ty(proj_ty.clone())
                    }
                    _ => ty,
                }),
                Either::Right(c) => Either::Right(match &c.data(Interner).value {
                    chalk_ir::ConstValue::Concrete(cc) => match &cc.interned {
                        crate::ConstScalar::UnevaluatedConst(c_id, subst) => {
                            // FIXME: Ideally here we should do everything that we do with type alias, i.e. adding a variable
                            // and registering an obligation. But it needs chalk support, so we handle the most basic
                            // case (a non associated const without generic parameters) manually.
                            if subst.len(Interner) == 0 {
                                if let Ok(eval) =
                                    self.db.const_eval((*c_id).into(), subst.clone(), None)
                                {
                                    eval
                                } else {
                                    unknown_const(c.data(Interner).ty.clone())
                                }
                            } else {
                                unknown_const(c.data(Interner).ty.clone())
                            }
                        }
                        _ => c,
                    },
                    _ => c,
                }),
            },
            DebruijnIndex::INNERMOST,
        )
    }

    #[tracing::instrument(level = "debug", skip(self))]
    pub(crate) fn normalize_projection_ty(&mut self, proj_ty: ProjectionTy) -> Ty {
        let var = self.new_type_var();
        let alias_eq = AliasEq { alias: AliasTy::Projection(proj_ty), ty: var.clone() };
        let obligation = alias_eq.cast(Interner);
        self.register_obligation(obligation);
        var
    }

    fn extend_type_variable_table(&mut self, to_index: usize) {
        let count = to_index - self.type_variable_table.len() + 1;
        self.type_variable_table.extend(iter::repeat(TypeVariableFlags::default()).take(count));
    }

    fn new_var(&mut self, kind: TyVariableKind, diverging: bool) -> Ty {
        let var = self.var_unification_table.new_variable(UniverseIndex::ROOT);
        // Chalk might have created some type variables for its own purposes that we don't know about...
        self.extend_type_variable_table(var.index() as usize);
        assert_eq!(var.index() as usize, self.type_variable_table.len() - 1);
        let flags = self.type_variable_table.get_mut(var.index() as usize).unwrap();
        if diverging {
            *flags |= TypeVariableFlags::DIVERGING;
        }
        if matches!(kind, TyVariableKind::Integer) {
            *flags |= TypeVariableFlags::INTEGER;
        } else if matches!(kind, TyVariableKind::Float) {
            *flags |= TypeVariableFlags::FLOAT;
        }
        var.to_ty_with_kind(Interner, kind)
    }

    pub(crate) fn new_type_var(&mut self) -> Ty {
        self.new_var(TyVariableKind::General, false)
    }

    pub(crate) fn new_integer_var(&mut self) -> Ty {
        self.new_var(TyVariableKind::Integer, false)
    }

    pub(crate) fn new_float_var(&mut self) -> Ty {
        self.new_var(TyVariableKind::Float, false)
    }

    pub(crate) fn new_maybe_never_var(&mut self) -> Ty {
        self.new_var(TyVariableKind::General, true)
    }

    pub(crate) fn new_const_var(&mut self, ty: Ty) -> Const {
        let var = self.var_unification_table.new_variable(UniverseIndex::ROOT);
        var.to_const(Interner, ty)
    }

    pub(crate) fn new_lifetime_var(&mut self) -> Lifetime {
        let var = self.var_unification_table.new_variable(UniverseIndex::ROOT);
        var.to_lifetime(Interner)
    }

    pub(crate) fn resolve_with_fallback<T>(
        &mut self,
        t: T,
        fallback: &dyn Fn(InferenceVar, VariableKind, GenericArg, DebruijnIndex) -> GenericArg,
    ) -> T
    where
        T: HasInterner<Interner = Interner> + TypeFoldable<Interner>,
    {
        self.resolve_with_fallback_inner(&mut Vec::new(), t, &fallback)
    }

    pub(crate) fn fresh_subst(&mut self, binders: &[CanonicalVarKind<Interner>]) -> Substitution {
        Substitution::from_iter(
            Interner,
            binders.iter().map(|kind| {
                let param_infer_var =
                    kind.map_ref(|&ui| self.var_unification_table.new_variable(ui));
                param_infer_var.to_generic_arg(Interner)
            }),
        )
    }

    pub(crate) fn instantiate_canonical<T>(&mut self, canonical: Canonical<T>) -> T
    where
        T: HasInterner<Interner = Interner> + TypeFoldable<Interner> + std::fmt::Debug,
    {
        let subst = self.fresh_subst(canonical.binders.as_slice(Interner));
        subst.apply(canonical.value, Interner)
    }

    fn resolve_with_fallback_inner<T>(
        &mut self,
        var_stack: &mut Vec<InferenceVar>,
        t: T,
        fallback: &dyn Fn(InferenceVar, VariableKind, GenericArg, DebruijnIndex) -> GenericArg,
    ) -> T
    where
        T: HasInterner<Interner = Interner> + TypeFoldable<Interner>,
    {
        t.fold_with(
            &mut resolve::Resolver { table: self, var_stack, fallback },
            DebruijnIndex::INNERMOST,
        )
    }

    pub(crate) fn resolve_completely<T>(&mut self, t: T) -> T
    where
        T: HasInterner<Interner = Interner> + TypeFoldable<Interner>,
    {
        self.resolve_with_fallback(t, &|_, _, d, _| d)
    }

    /// Apply a fallback to unresolved scalar types. Integer type variables and float type
    /// variables are replaced with i32 and f64, respectively.
    ///
    /// This method is only intended to be called just before returning inference results (i.e. in
    /// `InferenceContext::resolve_all()`).
    ///
    /// FIXME: This method currently doesn't apply fallback to unconstrained general type variables
    /// whereas rustc replaces them with `()` or `!`.
    pub(super) fn fallback_if_possible(&mut self) {
        let int_fallback = TyKind::Scalar(Scalar::Int(IntTy::I32)).intern(Interner);
        let float_fallback = TyKind::Scalar(Scalar::Float(FloatTy::F64)).intern(Interner);

        let scalar_vars: Vec<_> = self
            .type_variable_table
            .iter()
            .enumerate()
            .filter_map(|(index, flags)| {
                let kind = if flags.contains(TypeVariableFlags::INTEGER) {
                    TyVariableKind::Integer
                } else if flags.contains(TypeVariableFlags::FLOAT) {
                    TyVariableKind::Float
                } else {
                    return None;
                };

                // FIXME: This is not really the nicest way to get `InferenceVar`s. Can we get them
                // without directly constructing them from `index`?
                let var = InferenceVar::from(index as u32).to_ty(Interner, kind);
                Some(var)
            })
            .collect();

        for var in scalar_vars {
            let maybe_resolved = self.resolve_ty_shallow(&var);
            if let TyKind::InferenceVar(_, kind) = maybe_resolved.kind(Interner) {
                let fallback = match kind {
                    TyVariableKind::Integer => &int_fallback,
                    TyVariableKind::Float => &float_fallback,
                    TyVariableKind::General => unreachable!(),
                };
                self.unify(&var, fallback);
            }
        }
    }

    /// Unify two relatable values (e.g. `Ty`) and register new trait goals that arise from that.
    #[tracing::instrument(level = "debug", skip(self))]
    pub(crate) fn unify<T: ?Sized + Zip<Interner>>(&mut self, ty1: &T, ty2: &T) -> bool {
        let result = match self.try_unify(ty1, ty2) {
            Ok(r) => r,
            Err(_) => return false,
        };
        self.register_infer_ok(result);
        true
    }

    /// Unify two relatable values (e.g. `Ty`) and return new trait goals arising from it, so the
    /// caller needs to deal with them.
    #[tracing::instrument(level = "debug", skip(self))]
    pub(crate) fn try_unify<T: ?Sized + Zip<Interner>>(
        &mut self,
        t1: &T,
        t2: &T,
    ) -> InferResult<()> {
        match self.var_unification_table.relate(
            Interner,
            &self.db,
            &self.trait_env.env,
            chalk_ir::Variance::Invariant,
            t1,
            t2,
        ) {
            Ok(result) => Ok(InferOk { goals: result.goals, value: () }),
            Err(chalk_ir::NoSolution) => Err(TypeError),
        }
    }

    /// If `ty` is a type variable with known type, returns that type;
    /// otherwise, return ty.
    pub(crate) fn resolve_ty_shallow(&mut self, ty: &Ty) -> Ty {
        self.resolve_obligations_as_possible();
        self.var_unification_table.normalize_ty_shallow(Interner, ty).unwrap_or_else(|| ty.clone())
    }

    pub(crate) fn snapshot(&mut self) -> InferenceTableSnapshot {
        let var_table_snapshot = self.var_unification_table.snapshot();
        let type_variable_table_snapshot = self.type_variable_table.clone();
        let pending_obligations = self.pending_obligations.clone();
        InferenceTableSnapshot {
            var_table_snapshot,
            pending_obligations,
            type_variable_table_snapshot,
        }
    }

    pub(crate) fn rollback_to(&mut self, snapshot: InferenceTableSnapshot) {
        self.var_unification_table.rollback_to(snapshot.var_table_snapshot);
        self.type_variable_table = snapshot.type_variable_table_snapshot;
        self.pending_obligations = snapshot.pending_obligations;
    }

    pub(crate) fn run_in_snapshot<T>(&mut self, f: impl FnOnce(&mut InferenceTable<'_>) -> T) -> T {
        let snapshot = self.snapshot();
        let result = f(self);
        self.rollback_to(snapshot);
        result
    }

    /// Checks an obligation without registering it. Useful mostly to check
    /// whether a trait *might* be implemented before deciding to 'lock in' the
    /// choice (during e.g. method resolution or deref).
    #[tracing::instrument(level = "debug", skip(self))]
    pub(crate) fn try_obligation(
        &mut self,
        goal: Goal,
        key: Option<ObligationKey>,
    ) -> Option<Solution> {
        let in_env = InEnvironment::new(&self.trait_env.env, goal);
        let canonicalized = self.canonicalize(in_env);
        // NOTE(gavinleroy), db.trait_solve -> trait_solve
        let solution =
            self.trait_solve(self.trait_env.krate, self.trait_env.block, canonicalized.value, key);
        solution
    }

    #[tracing::instrument(level = "debug", skip(self))]
    pub(crate) fn register_obligation(&mut self, goal: Goal) {
        debug!(?goal, "registering_obligation as raw Goal");

        let in_env = InEnvironment::new(&self.trait_env.env, goal);
        self.register_obligation_in_env(in_env, None)
    }

    #[tracing::instrument(level = "debug", skip(self))]
    fn register_obligation_in_env(
        &mut self,
        goal: InEnvironment<Goal>,
        key: Option<ObligationKey>,
    ) {
        let canonicalized = self.canonicalize(goal);
        let key = key.unwrap_or_else(|| self.fresh_key());
        let mut resolved = true;
        if !self.try_resolve_obligation(&canonicalized, key) {
            resolved = false;
            self.pending_obligations.push((key, canonicalized.clone()));
        }
        tracing::debug!("RESOLVING {} {:?}", resolved, canonicalized);
    }

    pub(crate) fn register_infer_ok<T>(&mut self, infer_ok: InferOk<T>) {
        infer_ok.goals.into_iter().for_each(|goal| self.register_obligation_in_env(goal, None));
    }

    pub(crate) fn resolve_obligations_as_possible(&mut self) {
        let _span = profile::span("resolve_obligations_as_possible");
        let mut changed = true;
        let mut obligations = mem::take(&mut self.resolve_obligations_buffer);
        while mem::take(&mut changed) {
            mem::swap(&mut self.pending_obligations, &mut obligations);
<<<<<<< HEAD
            for (key, canonicalized) in obligations.drain(..) {
=======

            for canonicalized in obligations.drain(..) {
>>>>>>> 83b3ba1b
                if !self.check_changed(&canonicalized) {
                    self.pending_obligations.push((key, canonicalized));
                    continue;
                }
                changed = true;
                let uncanonical = chalk_ir::Substitute::apply(
                    &canonicalized.free_vars,
                    canonicalized.value.value,
                    Interner,
                );
                self.register_obligation_in_env(uncanonical, Some(key));
            }
        }
        self.resolve_obligations_buffer = obligations;
        self.resolve_obligations_buffer.clear();
    }

    pub(crate) fn fudge_inference<T: TypeFoldable<Interner>>(
        &mut self,
        f: impl FnOnce(&mut Self) -> T,
    ) -> T {
        use chalk_ir::fold::TypeFolder;

        #[derive(chalk_derive::FallibleTypeFolder)]
        #[has_interner(Interner)]
        struct VarFudger<'a, 'b> {
            table: &'a mut InferenceTable<'b>,
            highest_known_var: InferenceVar,
        }
        impl TypeFolder<Interner> for VarFudger<'_, '_> {
            fn as_dyn(&mut self) -> &mut dyn TypeFolder<Interner, Error = Self::Error> {
                self
            }

            fn interner(&self) -> Interner {
                Interner
            }

            fn fold_inference_ty(
                &mut self,
                var: chalk_ir::InferenceVar,
                kind: TyVariableKind,
                _outer_binder: chalk_ir::DebruijnIndex,
            ) -> chalk_ir::Ty<Interner> {
                if var < self.highest_known_var {
                    var.to_ty(Interner, kind)
                } else {
                    self.table.new_type_var()
                }
            }

            fn fold_inference_lifetime(
                &mut self,
                var: chalk_ir::InferenceVar,
                _outer_binder: chalk_ir::DebruijnIndex,
            ) -> chalk_ir::Lifetime<Interner> {
                if var < self.highest_known_var {
                    var.to_lifetime(Interner)
                } else {
                    self.table.new_lifetime_var()
                }
            }

            fn fold_inference_const(
                &mut self,
                ty: chalk_ir::Ty<Interner>,
                var: chalk_ir::InferenceVar,
                _outer_binder: chalk_ir::DebruijnIndex,
            ) -> chalk_ir::Const<Interner> {
                if var < self.highest_known_var {
                    var.to_const(Interner, ty)
                } else {
                    self.table.new_const_var(ty)
                }
            }
        }

        let snapshot = self.snapshot();
        let highest_known_var = self.new_type_var().inference_var(Interner).expect("inference_var");
        let result = f(self);
        self.rollback_to(snapshot);
        result
            .fold_with(&mut VarFudger { table: self, highest_known_var }, DebruijnIndex::INNERMOST)
    }

    /// This checks whether any of the free variables in the `canonicalized`
    /// have changed (either been unified with another variable, or with a
    /// value). If this is not the case, we don't need to try to solve the goal
    /// again -- it'll give the same result as last time.
    fn check_changed(&mut self, canonicalized: &Canonicalized<InEnvironment<Goal>>) -> bool {
        canonicalized.free_vars.iter().any(|var| {
            let iv = match var.data(Interner) {
                GenericArgData::Ty(ty) => ty.inference_var(Interner),
                GenericArgData::Lifetime(lt) => lt.inference_var(Interner),
                GenericArgData::Const(c) => c.inference_var(Interner),
            }
            .expect("free var is not inference var");
            if self.var_unification_table.probe_var(iv).is_some() {
                return true;
            }
            let root = self.var_unification_table.inference_var_root(iv);
            iv != root
        })
    }

    #[tracing::instrument(level = "debug", skip(self))]
    fn try_resolve_obligation(
        &mut self,
        canonicalized: &Canonicalized<InEnvironment<Goal>>,
        key: ObligationKey,
    ) -> bool {
        // NOTE(gavinleroy) db.trait_solve -> trait_solve
        let solution = self.trait_solve(
            self.trait_env.krate,
            self.trait_env.block,
            canonicalized.value.clone(),
            Some(key),
        );

        match solution {
            Some(Solution::Unique(canonical_subst)) => {
                tracing::debug!(?canonical_subst, "Unique solution");

                canonicalized.apply_solution(
                    self,
                    Canonical {
                        binders: canonical_subst.binders,
                        // FIXME: handle constraints
                        value: canonical_subst.value.subst,
                    },
                );
                true
            }
            Some(Solution::Ambig(Guidance::Definite(substs))) => {
                tracing::debug!(?substs, "Definite guidance");

                canonicalized.apply_solution(self, substs);
                false
            }
            Some(_) => {
                // FIXME use this when trying to resolve everything at the end
                false
            }
            None => {
                // FIXME obligation cannot be fulfilled => diagnostic
                true
            }
        }
    }

    pub(crate) fn callable_sig(
        &mut self,
        ty: &Ty,
        num_args: usize,
    ) -> Option<(Option<FnTrait>, Vec<Ty>, Ty)> {
        match ty.callable_sig(self.db) {
            Some(sig) => Some((None, sig.params().to_vec(), sig.ret().clone())),
            None => {
                let (f, args_ty, return_ty) = self.callable_sig_from_fn_trait(ty, num_args)?;
                Some((Some(f), args_ty, return_ty))
            }
        }
    }

    #[tracing::instrument(level = "debug", skip(self))]
    fn callable_sig_from_fn_trait(
        &mut self,
        ty: &Ty,
        num_args: usize,
    ) -> Option<(FnTrait, Vec<Ty>, Ty)> {
        let krate = self.trait_env.krate;
        let fn_once_trait = FnTrait::FnOnce.get_id(self.db, krate)?;
        let trait_data = self.db.trait_data(fn_once_trait);
        let output_assoc_type = trait_data.associated_type_by_name(&name![Output])?;

        let mut arg_tys = vec![];
        let arg_ty = TyBuilder::tuple(num_args)
            .fill(|it| {
                let arg = match it {
                    ParamKind::Type => self.new_type_var(),
                    ParamKind::Const(_) => unreachable!("Tuple with const parameter"),
                };
                arg_tys.push(arg.clone());
                arg.cast(Interner)
            })
            .build();

        let projection = {
            let b = TyBuilder::subst_for_def(self.db, fn_once_trait, None);
            if b.remaining() != 2 {
                return None;
            }
            let fn_once_subst = b.push(ty.clone()).push(arg_ty).build();

            TyBuilder::assoc_type_projection(self.db, output_assoc_type, Some(fn_once_subst))
                .build()
        };

        let trait_env = self.trait_env.env.clone();
        let mut trait_ref = projection.trait_ref(self.db);
        let obligation = InEnvironment {
            goal: trait_ref.clone().cast(Interner),
            environment: trait_env.clone(),
        };
        let canonical = self.canonicalize(obligation.clone());

        debug!(?trait_ref, ?canonical, "callable_sig_from_fn_trait (outer)");

        // NOTE(gavinleroy) db.trait_solve -> trait_solve
        if self
            .trait_solve(krate, self.trait_env.block, canonical.value.cast(Interner), None)
            .is_some()
        {
            self.register_obligation(obligation.goal);
            let return_ty = self.normalize_projection_ty(projection);
            for fn_x in [FnTrait::Fn, FnTrait::FnMut, FnTrait::FnOnce] {
                let fn_x_trait = fn_x.get_id(self.db, krate)?;
                trait_ref.trait_id = to_chalk_trait_id(fn_x_trait);
                let obligation: chalk_ir::InEnvironment<chalk_ir::Goal<Interner>> = InEnvironment {
                    goal: trait_ref.clone().cast(Interner),
                    environment: trait_env.clone(),
                };
                let canonical = self.canonicalize(obligation.clone());

                debug!(?trait_ref, ?canonical, "callable_sig_from_fn_trait (inner)");

                // NOTE(gavinleroy) db.trait_solve -> trait_solve
                if self
                    .trait_solve(krate, self.trait_env.block, canonical.value.cast(Interner), None)
                    .is_some()
                {
                    debug!(?fn_x, ?arg_tys, ?return_ty, "callable_sig_from_fn_trait (solution)");

                    return Some((fn_x, arg_tys, return_ty));
                }
            }
            unreachable!("It should at least implement FnOnce at this point");
        } else {
            None
        }
    }

    #[tracing::instrument(level = "debug", skip(self))]
    pub(super) fn insert_type_vars<T>(&mut self, ty: T) -> T
    where
        T: HasInterner<Interner = Interner> + TypeFoldable<Interner>,
    {
        fold_tys_and_consts(
            ty,
            |it, _| match it {
                Either::Left(ty) => Either::Left(self.insert_type_vars_shallow(ty)),
                Either::Right(c) => Either::Right(self.insert_const_vars_shallow(c)),
            },
            DebruijnIndex::INNERMOST,
        )
    }

    /// Replaces `Ty::Error` by a new type var, so we can maybe still infer it.
    pub(super) fn insert_type_vars_shallow(&mut self, ty: Ty) -> Ty {
        match ty.kind(Interner) {
            TyKind::Error => self.new_type_var(),
            TyKind::InferenceVar(..) => {
                let ty_resolved = self.resolve_ty_shallow(&ty);
                if ty_resolved.is_unknown() {
                    self.new_type_var()
                } else {
                    ty
                }
            }
            _ => ty,
        }
    }

    /// Replaces ConstScalar::Unknown by a new type var, so we can maybe still infer it.
    pub(super) fn insert_const_vars_shallow(&mut self, c: Const) -> Const {
        let data = c.data(Interner);
        match &data.value {
            ConstValue::Concrete(cc) => match &cc.interned {
                crate::ConstScalar::Unknown => self.new_const_var(data.ty.clone()),
                // try to evaluate unevaluated const. Replace with new var if const eval failed.
                crate::ConstScalar::UnevaluatedConst(id, subst) => {
                    if let Ok(eval) = self.db.const_eval(*id, subst.clone(), None) {
                        eval
                    } else {
                        self.new_const_var(data.ty.clone())
                    }
                }
                _ => c,
            },
            _ => c,
        }
    }

    /// XXX(gavinleroy): used in Argus tracing.
    fn trait_solve(
        &mut self,
        krate: base_db::CrateId,
        block: Option<hir_def::BlockId>,
        canonicalized: crate::Canonical<crate::InEnvironment<crate::Goal>>,
        key: Option<ObligationKey>,
    ) -> Option<crate::Solution> {
        let context = self.clone();

        let (solution, trace) = self.db.trait_solve_query(krate, block, canonicalized.clone());

        let traced =
            super::QueryAttempt { context, canonicalized, solution: solution.clone(), trace };

        // NOTE: this is where we actually store the proof tree. This uses a lot of memory
        // and makes the test grind to a halt. The quick HACK is to just not store the trees
        // when testing, though there should be a better way.

        if !cfg!(test) {
            if let Some(key) = key {
                // If a key is given then this is part of an attempt to resolve a necessary goal.
                self.tracked_obligations.tracked[key].push(traced);
            } else {
                // If an obligation key is not provided, then RA is trying to gain more
                // information about a type, though it is not necessarily a requirement
                // for the program to type-chekc.
                let krate = self.trait_env.krate;
                let block = self.trait_env.block;
                self.tracked_obligations.other.push(super::TracedTraitQuery {
                    krate,
                    block,
                    kind: super::AttemptKind::Try(traced),
                });
            }
        }

        solution
    }
}

impl fmt::Debug for InferenceTable<'_> {
    fn fmt(&self, f: &mut fmt::Formatter<'_>) -> fmt::Result {
        f.debug_struct("InferenceTable").field("num_vars", &self.type_variable_table.len()).finish()
    }
}

mod resolve {
    use super::InferenceTable;
    use crate::{
        ConcreteConst, Const, ConstData, ConstScalar, ConstValue, DebruijnIndex, GenericArg,
        InferenceVar, Interner, Lifetime, Ty, TyVariableKind, VariableKind,
    };
    use chalk_ir::{
        cast::Cast,
        fold::{TypeFoldable, TypeFolder},
    };

    #[derive(chalk_derive::FallibleTypeFolder)]
    #[has_interner(Interner)]
    pub(super) struct Resolver<
        'a,
        'b,
        F: Fn(InferenceVar, VariableKind, GenericArg, DebruijnIndex) -> GenericArg,
    > {
        pub(super) table: &'a mut InferenceTable<'b>,
        pub(super) var_stack: &'a mut Vec<InferenceVar>,
        pub(super) fallback: F,
    }
    impl<F> TypeFolder<Interner> for Resolver<'_, '_, F>
    where
        F: Fn(InferenceVar, VariableKind, GenericArg, DebruijnIndex) -> GenericArg,
    {
        fn as_dyn(&mut self) -> &mut dyn TypeFolder<Interner, Error = Self::Error> {
            self
        }

        fn interner(&self) -> Interner {
            Interner
        }

        fn fold_inference_ty(
            &mut self,
            var: InferenceVar,
            kind: TyVariableKind,
            outer_binder: DebruijnIndex,
        ) -> Ty {
            let var = self.table.var_unification_table.inference_var_root(var);
            if self.var_stack.contains(&var) {
                // recursive type
                let default = self.table.fallback_value(var, kind).cast(Interner);
                return (self.fallback)(var, VariableKind::Ty(kind), default, outer_binder)
                    .assert_ty_ref(Interner)
                    .clone();
            }
            let result = if let Some(known_ty) = self.table.var_unification_table.probe_var(var) {
                // known_ty may contain other variables that are known by now
                self.var_stack.push(var);
                let result = known_ty.fold_with(self, outer_binder);
                self.var_stack.pop();
                result.assert_ty_ref(Interner).clone()
            } else {
                let default = self.table.fallback_value(var, kind).cast(Interner);
                (self.fallback)(var, VariableKind::Ty(kind), default, outer_binder)
                    .assert_ty_ref(Interner)
                    .clone()
            };
            result
        }

        fn fold_inference_const(
            &mut self,
            ty: Ty,
            var: InferenceVar,
            outer_binder: DebruijnIndex,
        ) -> Const {
            let var = self.table.var_unification_table.inference_var_root(var);
            let default = ConstData {
                ty: ty.clone(),
                value: ConstValue::Concrete(ConcreteConst { interned: ConstScalar::Unknown }),
            }
            .intern(Interner)
            .cast(Interner);
            if self.var_stack.contains(&var) {
                // recursive
                return (self.fallback)(var, VariableKind::Const(ty), default, outer_binder)
                    .assert_const_ref(Interner)
                    .clone();
            }
            if let Some(known_ty) = self.table.var_unification_table.probe_var(var) {
                // known_ty may contain other variables that are known by now
                self.var_stack.push(var);
                let result = known_ty.fold_with(self, outer_binder);
                self.var_stack.pop();
                result.assert_const_ref(Interner).clone()
            } else {
                (self.fallback)(var, VariableKind::Const(ty), default, outer_binder)
                    .assert_const_ref(Interner)
                    .clone()
            }
        }

        fn fold_inference_lifetime(
            &mut self,
            _var: InferenceVar,
            _outer_binder: DebruijnIndex,
        ) -> Lifetime {
            // fall back all lifetimes to 'static -- currently we don't deal
            // with any lifetimes, but we can sometimes get some lifetime
            // variables through Chalk's unification, and this at least makes
            // sure we don't leak them outside of inference
            crate::static_lifetime()
        }
    }
}<|MERGE_RESOLUTION|>--- conflicted
+++ resolved
@@ -10,12 +10,9 @@
 use either::Either;
 use ena::unify::UnifyKey;
 use hir_expand::name;
-<<<<<<< HEAD
 use index_vec::IndexVec;
 use rustc_hash::FxHashMap;
 use stdx::never;
-=======
->>>>>>> 83b3ba1b
 use triomphe::Arc;
 
 use tracing::debug;
@@ -180,17 +177,14 @@
     pub(crate) trait_env: Arc<TraitEnvironment>,
     var_unification_table: ChalkInferenceTable,
     type_variable_table: Vec<TypeVariableFlags>,
-<<<<<<< HEAD
     pending_obligations: Vec<(ObligationKey, Canonicalized<InEnvironment<Goal>>)>,
 
-    /// XXX(gavinleroy): Used for the Argus `ProofTree`.
-    pub(crate) tracked_obligations: ObligationTracker<'a>,
-=======
-    pending_obligations: Vec<Canonicalized<InEnvironment<Goal>>>,
     /// Double buffer used in [`Self::resolve_obligations_as_possible`] to cut down on
     /// temporary allocations.
     resolve_obligations_buffer: Vec<Canonicalized<InEnvironment<Goal>>>,
->>>>>>> 83b3ba1b
+
+    /// XXX(gavinleroy): Used for the Argus `ProofTree`.
+    pub(crate) tracked_obligations: ObligationTracker<'a>,
 }
 
 pub(crate) struct InferenceTableSnapshot {
@@ -207,11 +201,8 @@
             var_unification_table: ChalkInferenceTable::new(),
             type_variable_table: Vec::new(),
             pending_obligations: Vec::new(),
-<<<<<<< HEAD
             tracked_obligations: ObligationTracker::default(),
-=======
             resolve_obligations_buffer: Vec::new(),
->>>>>>> 83b3ba1b
         }
     }
 
@@ -588,12 +579,7 @@
         let mut obligations = mem::take(&mut self.resolve_obligations_buffer);
         while mem::take(&mut changed) {
             mem::swap(&mut self.pending_obligations, &mut obligations);
-<<<<<<< HEAD
             for (key, canonicalized) in obligations.drain(..) {
-=======
-
-            for canonicalized in obligations.drain(..) {
->>>>>>> 83b3ba1b
                 if !self.check_changed(&canonicalized) {
                     self.pending_obligations.push((key, canonicalized));
                     continue;
