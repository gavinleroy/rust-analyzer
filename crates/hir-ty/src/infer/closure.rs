--- conflicted
+++ resolved
@@ -150,14 +150,7 @@
     ) -> CaptureKind {
         match current_capture {
             CaptureKind::ByRef(BorrowKind::Mut { .. }) => {
-<<<<<<< HEAD
-                if self.projections[len..]
-                    .iter()
-                    .any(|x| *x == ProjectionElem::Deref)
-                {
-=======
                 if self.projections[len..].iter().any(|it| *it == ProjectionElem::Deref) {
->>>>>>> 83b3ba1b
                     current_capture = CaptureKind::ByRef(BorrowKind::Unique);
                 }
             }
@@ -543,23 +536,7 @@
                     self.consume_expr(*tail);
                 }
             }
-<<<<<<< HEAD
-            Expr::While {
-                condition,
-                body,
-                label: _,
-            } => {
-                self.consume_expr(*condition);
-                self.consume_expr(*body);
-            }
-            Expr::Call {
-                callee,
-                args,
-                is_assignee_expr: _,
-            } => {
-=======
             Expr::Call { callee, args, is_assignee_expr: _ } => {
->>>>>>> 83b3ba1b
                 self.consume_expr(*callee);
                 self.consume_exprs(args.iter().copied());
             }
@@ -617,14 +594,8 @@
                     self.select_from_expr(*expr);
                 } else if let Some((f, _)) = self.result.method_resolution(tgt_expr) {
                     let mutability = 'b: {
-<<<<<<< HEAD
-                        if let Some(deref_trait) = self
-                            .resolve_lang_item(LangItem::DerefMut)
-                            .and_then(|x| x.as_trait())
-=======
                         if let Some(deref_trait) =
                             self.resolve_lang_item(LangItem::DerefMut).and_then(|it| it.as_trait())
->>>>>>> 83b3ba1b
                         {
                             if let Some(deref_fn) = self
                                 .db
@@ -707,22 +678,9 @@
                         "We sort closures, so we should always have data for inner closures",
                     );
                 let mut cc = mem::take(&mut self.current_captures);
-<<<<<<< HEAD
-                cc.extend(
-                    captures
-                        .iter()
-                        .filter(|x| self.is_upvar(&x.place))
-                        .map(|x| CapturedItemWithoutTy {
-                            place: x.place.clone(),
-                            kind: x.kind,
-                            span: x.span,
-                        }),
-                );
-=======
                 cc.extend(captures.iter().filter(|it| self.is_upvar(&it.place)).map(|it| {
                     CapturedItemWithoutTy { place: it.place.clone(), kind: it.kind, span: it.span }
                 }));
->>>>>>> 83b3ba1b
                 self.current_captures = cc;
             }
             Expr::Array(Array::ElementList {
@@ -805,16 +763,7 @@
                 },
             },
         }
-<<<<<<< HEAD
-        if self
-            .result
-            .pat_adjustments
-            .get(&p)
-            .map_or(false, |x| !x.is_empty())
-        {
-=======
         if self.result.pat_adjustments.get(&p).map_or(false, |it| !it.is_empty()) {
->>>>>>> 83b3ba1b
             for_mut = BorrowKind::Unique;
         }
         self.body
@@ -848,16 +797,7 @@
             // FIXME: We handle closure as a special case, since chalk consider every closure as copy. We
             // should probably let chalk know which closures are copy, but I don't know how doing it
             // without creating query cycles.
-<<<<<<< HEAD
-            return self
-                .result
-                .closure_info
-                .get(id)
-                .map(|x| x.1 == FnTrait::Fn)
-                .unwrap_or(true);
-=======
             return self.result.closure_info.get(id).map(|it| it.1 == FnTrait::Fn).unwrap_or(true);
->>>>>>> 83b3ba1b
         }
         self.table
             .resolve_completely(ty)
@@ -883,12 +823,7 @@
     }
 
     fn minimize_captures(&mut self) {
-<<<<<<< HEAD
-        self.current_captures
-            .sort_by_key(|x| x.place.projections.len());
-=======
         self.current_captures.sort_by_key(|it| it.place.projections.len());
->>>>>>> 83b3ba1b
         let mut hash_map = HashMap::<HirPlace, usize>::new();
         let result = mem::take(&mut self.current_captures);
         for item in result {
@@ -923,16 +858,7 @@
     }
 
     fn consume_with_pat(&mut self, mut place: HirPlace, pat: PatId) {
-<<<<<<< HEAD
-        let cnt = self
-            .result
-            .pat_adjustments
-            .get(&pat)
-            .map(|x| x.len())
-            .unwrap_or_default();
-=======
         let cnt = self.result.pat_adjustments.get(&pat).map(|it| it.len()).unwrap_or_default();
->>>>>>> 83b3ba1b
         place.projections = place
             .projections
             .iter()
@@ -1096,18 +1022,8 @@
         }
         self.minimize_captures();
         let result = mem::take(&mut self.current_captures);
-<<<<<<< HEAD
-        let captures = result
-            .into_iter()
-            .map(|x| x.with_ty(self))
-            .collect::<Vec<_>>();
-        self.result
-            .closure_info
-            .insert(closure, (captures, closure_kind));
-=======
         let captures = result.into_iter().map(|it| it.with_ty(self)).collect::<Vec<_>>();
         self.result.closure_info.insert(closure, (captures, closure_kind));
->>>>>>> 83b3ba1b
         closure_kind
     }
 
@@ -1155,31 +1071,14 @@
                 *dependents_count.entry(*dep).or_default() += 1;
             }
         }
-<<<<<<< HEAD
-        let mut queue: Vec<_> = deferred_closures
-            .keys()
-            .copied()
-            .filter(|x| dependents_count[x] == 0)
-            .collect();
-=======
         let mut queue: Vec<_> =
             deferred_closures.keys().copied().filter(|it| dependents_count[it] == 0).collect();
->>>>>>> 83b3ba1b
         let mut result = vec![];
         while let Some(it) = queue.pop() {
             if let Some(d) = deferred_closures.remove(&it) {
                 result.push((it, d));
             }
-<<<<<<< HEAD
-            for dep in self
-                .closure_dependencies
-                .get(&x)
-                .into_iter()
-                .flat_map(|x| x.iter())
-            {
-=======
             for dep in self.closure_dependencies.get(&it).into_iter().flat_map(|it| it.iter()) {
->>>>>>> 83b3ba1b
                 let cnt = dependents_count.get_mut(dep).unwrap();
                 *cnt -= 1;
                 if *cnt == 0 {
