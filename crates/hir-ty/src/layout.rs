--- conflicted
+++ resolved
@@ -152,19 +152,11 @@
     ty: Ty,
     trait_env: Arc<TraitEnvironment>,
 ) -> Result<Arc<Layout>, LayoutError> {
-<<<<<<< HEAD
-    let Some(target) = db.target_data_layout(krate) else { return Err(LayoutError::TargetLayoutNotAvailable) };
-    let cx = LayoutCx {
-        krate,
-        target: &target,
-    };
-=======
     let krate = trait_env.krate;
     let Some(target) = db.target_data_layout(krate) else {
         return Err(LayoutError::TargetLayoutNotAvailable);
     };
     let cx = LayoutCx { target: &target };
->>>>>>> 83b3ba1b
     let dl = &*cx.current_data_layout();
     let ty = normalize(db, trait_env.clone(), ty.clone());
     let result = match ty.kind(Interner) {
@@ -252,16 +244,8 @@
             let count = try_const_usize(db, &count).ok_or(LayoutError::UserError(
                 "unevaluated or mistyped const generic parameter".to_string(),
             ))? as u64;
-<<<<<<< HEAD
-            let element = db.layout_of_ty(element.clone(), krate)?;
-            let size = element
-                .size
-                .checked_mul(count, dl)
-                .ok_or(LayoutError::SizeOverflow)?;
-=======
             let element = db.layout_of_ty(element.clone(), trait_env.clone())?;
             let size = element.size.checked_mul(count, dl).ok_or(LayoutError::SizeOverflow)?;
->>>>>>> 83b3ba1b
 
             let abi = if count != 0 && matches!(element.abi, Abi::Uninhabited) {
                 Abi::Uninhabited
@@ -401,14 +385,8 @@
                 .iter()
                 .map(|it| {
                     db.layout_of_ty(
-<<<<<<< HEAD
-                        x.ty.clone()
-                            .substitute(Interner, ClosureSubst(subst).parent_subst()),
-                        krate,
-=======
                         it.ty.clone().substitute(Interner, ClosureSubst(subst).parent_subst()),
                         trait_env.clone(),
->>>>>>> 83b3ba1b
                     )
                 })
                 .collect::<Result<Vec<_>, _>>()?;
