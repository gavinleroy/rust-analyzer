//! The home of `HirDatabase`, which is the Salsa database containing all the
//! type inference-related queries.

use std::sync;

use base_db::{impl_intern_key, salsa, CrateId, Upcast};
use hir_def::{
    db::DefDatabase, hir::ExprId, layout::TargetDataLayout, AdtId, BlockId, ConstParamId,
    DefWithBodyId, EnumVariantId, FunctionId, GeneralConstId, GenericDefId, ImplId,
    LifetimeParamId, LocalFieldId, StaticId, TypeOrConstParamId, VariantId,
};
use la_arena::ArenaMap;
use smallvec::SmallVec;
use triomphe::Arc;

use crate::{
    chalk_db,
    consteval::ConstEvalError,
    layout::{Layout, LayoutError},
    method_resolution::{InherentImpls, TraitImpls, TyFingerprint},
    mir::{BorrowckResult, MirBody, MirLowerError},
    Binders, CallableDefId, ClosureId, Const, FnDefId, GenericArg, ImplTraitId, InferenceResult,
    Interner, PolyFnSig, QuantifiedWhereClause, ReturnTypeImplTraits, Substitution, TraitRef, Ty,
    TyDefId, ValueTyDefId,
};
use hir_expand::name::Name;

#[salsa::query_group(HirDatabaseStorage)]
pub trait HirDatabase: DefDatabase + Upcast<dyn DefDatabase> {
    #[salsa::invoke(infer_wait)]
    #[salsa::transparent]
    fn infer(&self, def: DefWithBodyId) -> Arc<InferenceResult>;

    #[salsa::invoke(crate::infer::infer_query)]
    fn infer_query(&self, def: DefWithBodyId) -> Arc<InferenceResult>;

    #[salsa::invoke(crate::mir::mir_body_query)]
    #[salsa::cycle(crate::mir::mir_body_recover)]
    fn mir_body(&self, def: DefWithBodyId) -> Result<Arc<MirBody>, MirLowerError>;

    #[salsa::invoke(crate::mir::mir_body_for_closure_query)]
    fn mir_body_for_closure(&self, def: ClosureId) -> Result<Arc<MirBody>, MirLowerError>;

    #[salsa::invoke(crate::mir::monomorphized_mir_body_query)]
    #[salsa::cycle(crate::mir::monomorphized_mir_body_recover)]
    fn monomorphized_mir_body(
        &self,
        def: DefWithBodyId,
        subst: Substitution,
        env: Arc<crate::TraitEnvironment>,
    ) -> Result<Arc<MirBody>, MirLowerError>;

    #[salsa::invoke(crate::mir::monomorphized_mir_body_for_closure_query)]
    fn monomorphized_mir_body_for_closure(
        &self,
        def: ClosureId,
        subst: Substitution,
        env: Arc<crate::TraitEnvironment>,
    ) -> Result<Arc<MirBody>, MirLowerError>;

    #[salsa::invoke(crate::mir::borrowck_query)]
    fn borrowck(&self, def: DefWithBodyId) -> Result<Arc<[BorrowckResult]>, MirLowerError>;

    #[salsa::invoke(crate::lower::ty_query)]
    #[salsa::cycle(crate::lower::ty_recover)]
    fn ty(&self, def: TyDefId) -> Binders<Ty>;

    #[salsa::invoke(crate::lower::value_ty_query)]
    fn value_ty(&self, def: ValueTyDefId) -> Binders<Ty>;

    #[salsa::invoke(crate::lower::impl_self_ty_query)]
    #[salsa::cycle(crate::lower::impl_self_ty_recover)]
    fn impl_self_ty(&self, def: ImplId) -> Binders<Ty>;

    #[salsa::invoke(crate::lower::const_param_ty_query)]
    fn const_param_ty(&self, def: ConstParamId) -> Ty;

    #[salsa::invoke(crate::consteval::const_eval_query)]
    #[salsa::cycle(crate::consteval::const_eval_recover)]
    fn const_eval(
        &self,
        def: GeneralConstId,
        subst: Substitution,
        trait_env: Option<Arc<crate::TraitEnvironment>>,
    ) -> Result<Const, ConstEvalError>;

    #[salsa::invoke(crate::consteval::const_eval_static_query)]
    #[salsa::cycle(crate::consteval::const_eval_static_recover)]
    fn const_eval_static(&self, def: StaticId) -> Result<Const, ConstEvalError>;

    #[salsa::invoke(crate::consteval::const_eval_discriminant_variant)]
    #[salsa::cycle(crate::consteval::const_eval_discriminant_recover)]
    fn const_eval_discriminant(&self, def: EnumVariantId) -> Result<i128, ConstEvalError>;

    #[salsa::invoke(crate::lower::impl_trait_query)]
    fn impl_trait(&self, def: ImplId) -> Option<Binders<TraitRef>>;

    #[salsa::invoke(crate::lower::field_types_query)]
    fn field_types(&self, var: VariantId) -> Arc<ArenaMap<LocalFieldId, Binders<Ty>>>;

    #[salsa::invoke(crate::layout::layout_of_adt_query)]
    #[salsa::cycle(crate::layout::layout_of_adt_recover)]
    fn layout_of_adt(
        &self,
        def: AdtId,
        subst: Substitution,
        env: Arc<crate::TraitEnvironment>,
    ) -> Result<Arc<Layout>, LayoutError>;

    #[salsa::invoke(crate::layout::layout_of_ty_query)]
    #[salsa::cycle(crate::layout::layout_of_ty_recover)]
    fn layout_of_ty(
        &self,
        ty: Ty,
        env: Arc<crate::TraitEnvironment>,
    ) -> Result<Arc<Layout>, LayoutError>;

    #[salsa::invoke(crate::layout::target_data_layout_query)]
    fn target_data_layout(&self, krate: CrateId) -> Option<Arc<TargetDataLayout>>;

    #[salsa::invoke(crate::method_resolution::lookup_impl_method_query)]
    fn lookup_impl_method(
        &self,
        env: Arc<crate::TraitEnvironment>,
        func: FunctionId,
        fn_subst: Substitution,
    ) -> (FunctionId, Substitution);

    #[salsa::invoke(crate::lower::callable_item_sig)]
    fn callable_item_signature(&self, def: CallableDefId) -> PolyFnSig;

    #[salsa::invoke(crate::lower::return_type_impl_traits)]
    fn return_type_impl_traits(
        &self,
        def: FunctionId,
    ) -> Option<Arc<Binders<ReturnTypeImplTraits>>>;

    #[salsa::invoke(crate::lower::generic_predicates_for_param_query)]
    #[salsa::cycle(crate::lower::generic_predicates_for_param_recover)]
    fn generic_predicates_for_param(
        &self,
        def: GenericDefId,
        param_id: TypeOrConstParamId,
        assoc_name: Option<Name>,
    ) -> Arc<[Binders<QuantifiedWhereClause>]>;

    #[salsa::invoke(crate::lower::generic_predicates_query)]
    fn generic_predicates(&self, def: GenericDefId) -> Arc<[Binders<QuantifiedWhereClause>]>;

    #[salsa::invoke(crate::lower::trait_environment_for_body_query)]
    #[salsa::transparent]
    fn trait_environment_for_body(&self, def: DefWithBodyId) -> Arc<crate::TraitEnvironment>;

    #[salsa::invoke(crate::lower::trait_environment_query)]
    fn trait_environment(&self, def: GenericDefId) -> Arc<crate::TraitEnvironment>;

    #[salsa::invoke(crate::lower::generic_defaults_query)]
    #[salsa::cycle(crate::lower::generic_defaults_recover)]
    fn generic_defaults(&self, def: GenericDefId) -> Arc<[Binders<GenericArg>]>;

    #[salsa::invoke(InherentImpls::inherent_impls_in_crate_query)]
    fn inherent_impls_in_crate(&self, krate: CrateId) -> Arc<InherentImpls>;

    #[salsa::invoke(InherentImpls::inherent_impls_in_block_query)]
    fn inherent_impls_in_block(&self, block: BlockId) -> Arc<InherentImpls>;

    /// Collects all crates in the dependency graph that have impls for the
    /// given fingerprint. This is only used for primitive types and types
    /// annotated with `rustc_has_incoherent_inherent_impls`; for other types
    /// we just look at the crate where the type is defined.
    #[salsa::invoke(crate::method_resolution::incoherent_inherent_impl_crates)]
    fn incoherent_inherent_impl_crates(
        &self,
        krate: CrateId,
        fp: TyFingerprint,
    ) -> SmallVec<[CrateId; 2]>;

    #[salsa::invoke(TraitImpls::trait_impls_in_crate_query)]
    fn trait_impls_in_crate(&self, krate: CrateId) -> Arc<TraitImpls>;

    #[salsa::invoke(TraitImpls::trait_impls_in_block_query)]
    fn trait_impls_in_block(&self, block: BlockId) -> Arc<TraitImpls>;

    #[salsa::invoke(TraitImpls::trait_impls_in_deps_query)]
    fn trait_impls_in_deps(&self, krate: CrateId) -> Arc<[Arc<TraitImpls>]>;

    // Interned IDs for Chalk integration
    #[salsa::interned]
    fn intern_callable_def(&self, callable_def: CallableDefId) -> InternedCallableDefId;
    #[salsa::interned]
    fn intern_type_or_const_param_id(
        &self,
        param_id: TypeOrConstParamId,
    ) -> InternedTypeOrConstParamId;
    #[salsa::interned]
    fn intern_lifetime_param_id(&self, param_id: LifetimeParamId) -> InternedLifetimeParamId;
    #[salsa::interned]
    fn intern_impl_trait_id(&self, id: ImplTraitId) -> InternedOpaqueTyId;
    #[salsa::interned]
    fn intern_closure(&self, id: (DefWithBodyId, ExprId)) -> InternedClosureId;
    #[salsa::interned]
    fn intern_generator(&self, id: (DefWithBodyId, ExprId)) -> InternedGeneratorId;

    #[salsa::invoke(chalk_db::associated_ty_data_query)]
    fn associated_ty_data(
        &self,
        id: chalk_db::AssocTypeId,
    ) -> sync::Arc<chalk_db::AssociatedTyDatum>;

    #[salsa::invoke(chalk_db::trait_datum_query)]
    fn trait_datum(
        &self,
        krate: CrateId,
        trait_id: chalk_db::TraitId,
    ) -> sync::Arc<chalk_db::TraitDatum>;

    #[salsa::invoke(chalk_db::struct_datum_query)]
    fn struct_datum(
        &self,
        krate: CrateId,
        struct_id: chalk_db::AdtId,
    ) -> sync::Arc<chalk_db::StructDatum>;

    #[salsa::invoke(chalk_db::impl_datum_query)]
    fn impl_datum(
        &self,
        krate: CrateId,
        impl_id: chalk_db::ImplId,
    ) -> sync::Arc<chalk_db::ImplDatum>;

    #[salsa::invoke(chalk_db::fn_def_datum_query)]
    fn fn_def_datum(&self, krate: CrateId, fn_def_id: FnDefId) -> sync::Arc<chalk_db::FnDefDatum>;

    #[salsa::invoke(chalk_db::fn_def_variance_query)]
    fn fn_def_variance(&self, fn_def_id: FnDefId) -> chalk_db::Variances;

    #[salsa::invoke(chalk_db::adt_variance_query)]
    fn adt_variance(&self, adt_id: chalk_db::AdtId) -> chalk_db::Variances;

    #[salsa::invoke(chalk_db::associated_ty_value_query)]
    fn associated_ty_value(
        &self,
        krate: CrateId,
        id: chalk_db::AssociatedTyValueId,
    ) -> sync::Arc<chalk_db::AssociatedTyValue>;

    #[salsa::invoke(crate::traits::normalize_projection_query)]
    #[salsa::transparent]
    fn normalize_projection(
        &self,
        projection: crate::ProjectionTy,
        env: Arc<crate::TraitEnvironment>,
    ) -> Ty;

    #[salsa::invoke(trait_solve_wait)]
    #[salsa::transparent]
    fn trait_solve(
        &self,
        krate: CrateId,
        block: Option<BlockId>,
        goal: crate::Canonical<crate::InEnvironment<crate::Goal>>,
    ) -> Option<crate::Solution>;

    #[salsa::invoke(trait_solve_trace)]
    #[salsa::transparent]
    fn trait_solve_trace(
        &self,
        krate: CrateId,
        block: Option<BlockId>,
        goal: crate::Canonical<crate::InEnvironment<crate::Goal>>,
    ) -> crate::ProofTree;

    #[salsa::invoke(crate::traits::trait_solve_query)]
    fn trait_solve_query(
        &self,
        krate: CrateId,
        block: Option<BlockId>,
        goal: crate::Canonical<crate::InEnvironment<crate::Goal>>,
    ) -> crate::TracedSolution;

    #[salsa::invoke(chalk_db::program_clauses_for_chalk_env_query)]
    fn program_clauses_for_chalk_env(
        &self,
        krate: CrateId,
        block: Option<BlockId>,
        env: chalk_ir::Environment<Interner>,
    ) -> chalk_ir::ProgramClauses<Interner>;
}

fn infer_wait(db: &dyn HirDatabase, def: DefWithBodyId) -> Arc<InferenceResult> {
    let _p = profile::span("infer:wait").detail(|| match def {
        DefWithBodyId::FunctionId(it) => db.function_data(it).name.display(db.upcast()).to_string(),
        DefWithBodyId::StaticId(it) => db
            .static_data(it)
            .name
            .clone()
            .display(db.upcast())
            .to_string(),
        DefWithBodyId::ConstId(it) => db
            .const_data(it)
            .name
            .clone()
            .unwrap_or_else(Name::missing)
            .display(db.upcast())
            .to_string(),
<<<<<<< HEAD
        DefWithBodyId::VariantId(it) => db.enum_data(it.parent).variants[it.local_id]
            .name
            .display(db.upcast())
            .to_string(),
=======
        DefWithBodyId::VariantId(it) => {
            db.enum_data(it.parent).variants[it.local_id].name.display(db.upcast()).to_string()
        }
        DefWithBodyId::InTypeConstId(it) => format!("in type const {it:?}"),
>>>>>>> 83b3ba1b
    });
    db.infer_query(def)
}

fn trait_solve_wait(
    db: &dyn HirDatabase,
    krate: CrateId,
    block: Option<BlockId>,
    goal: crate::Canonical<crate::InEnvironment<crate::Goal>>,
) -> Option<crate::Solution> {
    let _p = profile::span("trait_solve::wait");
    db.trait_solve_query(krate, block, goal).0
}

fn trait_solve_trace(
    db: &dyn HirDatabase,
    krate: CrateId,
    block: Option<BlockId>,
    goal: crate::Canonical<crate::InEnvironment<crate::Goal>>,
) -> crate::ProofTree {
    let _p = profile::span("trait_solve::trace");
    db.trait_solve_query(krate, block, goal).1
}

#[test]
fn hir_database_is_object_safe() {
    fn _assert_object_safe(_: &dyn HirDatabase) {}
}

#[derive(Debug, Clone, Copy, PartialEq, Eq, Hash)]
pub struct InternedTypeOrConstParamId(salsa::InternId);
impl_intern_key!(InternedTypeOrConstParamId);

#[derive(Debug, Clone, Copy, PartialEq, Eq, Hash)]
pub struct InternedLifetimeParamId(salsa::InternId);
impl_intern_key!(InternedLifetimeParamId);

#[derive(Debug, Clone, Copy, PartialEq, Eq, Hash)]
pub struct InternedConstParamId(salsa::InternId);
impl_intern_key!(InternedConstParamId);

#[derive(Debug, Clone, Copy, PartialEq, Eq, Hash)]
pub struct InternedOpaqueTyId(salsa::InternId);
impl_intern_key!(InternedOpaqueTyId);

#[derive(Debug, Clone, Copy, PartialEq, Eq, Hash)]
pub struct InternedClosureId(salsa::InternId);
impl_intern_key!(InternedClosureId);

#[derive(Debug, Clone, Copy, PartialEq, Eq, Hash)]
pub struct InternedGeneratorId(salsa::InternId);
impl_intern_key!(InternedGeneratorId);

/// This exists just for Chalk, because Chalk just has a single `FnDefId` where
/// we have different IDs for struct and enum variant constructors.
#[derive(Debug, Clone, Copy, PartialEq, Eq, Hash, Ord, PartialOrd)]
pub struct InternedCallableDefId(salsa::InternId);
impl_intern_key!(InternedCallableDefId);<|MERGE_RESOLUTION|>--- conflicted
+++ resolved
@@ -303,17 +303,10 @@
             .unwrap_or_else(Name::missing)
             .display(db.upcast())
             .to_string(),
-<<<<<<< HEAD
-        DefWithBodyId::VariantId(it) => db.enum_data(it.parent).variants[it.local_id]
-            .name
-            .display(db.upcast())
-            .to_string(),
-=======
         DefWithBodyId::VariantId(it) => {
             db.enum_data(it.parent).variants[it.local_id].name.display(db.upcast()).to_string()
         }
         DefWithBodyId::InTypeConstId(it) => format!("in type const {it:?}"),
->>>>>>> 83b3ba1b
     });
     db.infer_query(def)
 }
