//! MIR borrow checker, which is used in diagnostics like `unused_mut`

// Currently it is an ad-hoc implementation, only useful for mutability analysis. Feel free to remove all of these
// if needed for implementing a proper borrow checker.

use std::iter;

use hir_def::{DefWithBodyId, HasModule};
use la_arena::ArenaMap;
use stdx::never;
use triomphe::Arc;

use crate::{
    db::HirDatabase, mir::Operand, utils::ClosureSubst, ClosureId, Interner, Ty, TyExt, TypeFlags,
};

use super::{
    BasicBlockId, BorrowKind, LocalId, MirBody, MirLowerError, MirSpan, Place, ProjectionElem,
    Rvalue, StatementKind, TerminatorKind,
};

#[derive(Debug, Clone, PartialEq, Eq)]
/// Stores spans which implies that the local should be mutable.
pub enum MutabilityReason {
    Mut { spans: Vec<MirSpan> },
    Not,
}

#[derive(Debug, Clone, PartialEq, Eq)]
pub struct MovedOutOfRef {
    pub ty: Ty,
    pub span: MirSpan,
}

#[derive(Debug, Clone, PartialEq, Eq)]
pub struct BorrowckResult {
    pub mir_body: Arc<MirBody>,
    pub mutability_of_locals: ArenaMap<LocalId, MutabilityReason>,
    pub moved_out_of_ref: Vec<MovedOutOfRef>,
}

fn all_mir_bodies(
    db: &dyn HirDatabase,
    def: DefWithBodyId,
) -> Box<dyn Iterator<Item = Result<Arc<MirBody>, MirLowerError>> + '_> {
    fn for_closure(
        db: &dyn HirDatabase,
        c: ClosureId,
    ) -> Box<dyn Iterator<Item = Result<Arc<MirBody>, MirLowerError>> + '_> {
        match db.mir_body_for_closure(c) {
            Ok(body) => {
                let closures = body.closures.clone();
                Box::new(
                    iter::once(Ok(body))
                        .chain(closures.into_iter().flat_map(|it| for_closure(db, it))),
                )
            }
            Err(e) => Box::new(iter::once(Err(e))),
        }
    }
    match db.mir_body(def) {
        Ok(body) => {
            let closures = body.closures.clone();
            Box::new(
                iter::once(Ok(body)).chain(closures.into_iter().flat_map(|it| for_closure(db, it))),
            )
        }
        Err(e) => Box::new(iter::once(Err(e))),
    }
}

pub fn borrowck_query(
    db: &dyn HirDatabase,
    def: DefWithBodyId,
) -> Result<Arc<[BorrowckResult]>, MirLowerError> {
    let _p = profile::span("borrowck_query");
    let r = all_mir_bodies(db, def)
        .map(|body| {
            let body = body?;
            Ok(BorrowckResult {
                mutability_of_locals: mutability_of_locals(db, &body),
                moved_out_of_ref: moved_out_of_ref(db, &body),
                mir_body: body,
            })
        })
        .collect::<Result<Vec<_>, MirLowerError>>()?;
    Ok(r.into())
}

fn moved_out_of_ref(db: &dyn HirDatabase, body: &MirBody) -> Vec<MovedOutOfRef> {
    let mut result = vec![];
    let mut for_operand = |op: &Operand, span: MirSpan| match op {
        Operand::Copy(p) | Operand::Move(p) => {
            let mut ty: Ty = body.locals[p.local].ty.clone();
            let mut is_dereference_of_ref = false;
            for proj in &*p.projection {
                if *proj == ProjectionElem::Deref && ty.as_reference().is_some() {
                    is_dereference_of_ref = true;
                }
                ty = proj.projected_ty(
                    ty,
                    db,
                    |c, subst, f| {
                        let (def, _) = db.lookup_intern_closure(c.into());
                        let infer = db.infer(def);
                        let (captures, _) = infer.closure_info(&c);
                        let parent_subst = ClosureSubst(subst).parent_subst();
                        captures
                            .get(f)
                            .expect("broken closure field")
                            .ty
                            .clone()
                            .substitute(Interner, parent_subst)
                    },
                    body.owner.module(db.upcast()).krate(),
                );
            }
            if is_dereference_of_ref
                && !ty.clone().is_copy(db, body.owner)
                && !ty.data(Interner).flags.intersects(TypeFlags::HAS_ERROR)
            {
                result.push(MovedOutOfRef { span, ty });
            }
        }
        Operand::Constant(_) | Operand::Static(_) => (),
    };
    for (_, block) in body.basic_blocks.iter() {
        for statement in &block.statements {
            match &statement.kind {
                StatementKind::Assign(_, r) => match r {
                    Rvalue::ShallowInitBoxWithAlloc(_) => (),
                    Rvalue::ShallowInitBox(o, _)
                    | Rvalue::UnaryOp(_, o)
                    | Rvalue::Cast(_, o, _)
                    | Rvalue::Repeat(o, _)
                    | Rvalue::Use(o) => for_operand(o, statement.span),
                    Rvalue::CopyForDeref(_)
                    | Rvalue::Discriminant(_)
                    | Rvalue::Len(_)
                    | Rvalue::Ref(_, _) => (),
                    Rvalue::CheckedBinaryOp(_, o1, o2) => {
                        for_operand(o1, statement.span);
                        for_operand(o2, statement.span);
                    }
                    Rvalue::Aggregate(_, ops) => {
                        for op in ops.iter() {
                            for_operand(op, statement.span);
                        }
                    }
                },
                StatementKind::Deinit(_)
                | StatementKind::StorageLive(_)
                | StatementKind::StorageDead(_)
                | StatementKind::Nop => (),
            }
        }
        match &block.terminator {
            Some(terminator) => match &terminator.kind {
                TerminatorKind::SwitchInt { discr, .. } => for_operand(discr, terminator.span),
                TerminatorKind::FalseEdge { .. }
                | TerminatorKind::FalseUnwind { .. }
                | TerminatorKind::Goto { .. }
                | TerminatorKind::Resume
                | TerminatorKind::GeneratorDrop
                | TerminatorKind::Abort
                | TerminatorKind::Return
                | TerminatorKind::Unreachable
                | TerminatorKind::Drop { .. } => (),
                TerminatorKind::DropAndReplace { value, .. } => {
                    for_operand(value, terminator.span);
                }
                TerminatorKind::Call { func, args, .. } => {
                    for_operand(func, terminator.span);
                    args.iter().for_each(|it| for_operand(it, terminator.span));
                }
                TerminatorKind::Assert { cond, .. } => {
                    for_operand(cond, terminator.span);
                }
                TerminatorKind::Yield { value, .. } => {
                    for_operand(value, terminator.span);
                }
            },
            None => (),
        }
    }
    result
}

#[derive(Debug, Clone, Copy, PartialEq, Eq)]
enum ProjectionCase {
    /// Projection is a local
    Direct,
    /// Projection is some field or slice of a local
    DirectPart,
    /// Projection is deref of something
    Indirect,
}

fn place_case(db: &dyn HirDatabase, body: &MirBody, lvalue: &Place) -> ProjectionCase {
    let mut is_part_of = false;
    let mut ty = body.locals[lvalue.local].ty.clone();
    for proj in lvalue.projection.iter() {
        match proj {
            ProjectionElem::Deref if ty.as_adt().is_none() => return ProjectionCase::Indirect, // It's indirect in case of reference and raw
            ProjectionElem::Deref // It's direct in case of `Box<T>`
            | ProjectionElem::ConstantIndex { .. }
            | ProjectionElem::Subslice { .. }
            | ProjectionElem::Field(_)
            | ProjectionElem::TupleOrClosureField(_)
            | ProjectionElem::Index(_) => {
                is_part_of = true;
            }
            ProjectionElem::OpaqueCast(_) => (),
        }
        ty = proj.projected_ty(
            ty,
            db,
            |c, subst, f| {
                let (def, _) = db.lookup_intern_closure(c.into());
                let infer = db.infer(def);
                let (captures, _) = infer.closure_info(&c);
                let parent_subst = ClosureSubst(subst).parent_subst();
                captures
                    .get(f)
                    .expect("broken closure field")
                    .ty
                    .clone()
                    .substitute(Interner, parent_subst)
            },
            body.owner.module(db.upcast()).krate(),
        );
    }
    if is_part_of {
        ProjectionCase::DirectPart
    } else {
        ProjectionCase::Direct
    }
}

/// Returns a map from basic blocks to the set of locals that might be ever initialized before
/// the start of the block. Only `StorageDead` can remove something from this map, and we ignore
/// `Uninit` and `drop` and similar after initialization.
<<<<<<< HEAD
fn ever_initialized_map(body: &MirBody) -> ArenaMap<BasicBlockId, ArenaMap<LocalId, bool>> {
    let mut result: ArenaMap<BasicBlockId, ArenaMap<LocalId, bool>> = body
        .basic_blocks
        .iter()
        .map(|x| (x.0, ArenaMap::default()))
        .collect();
=======
fn ever_initialized_map(
    db: &dyn HirDatabase,
    body: &MirBody,
) -> ArenaMap<BasicBlockId, ArenaMap<LocalId, bool>> {
    let mut result: ArenaMap<BasicBlockId, ArenaMap<LocalId, bool>> =
        body.basic_blocks.iter().map(|it| (it.0, ArenaMap::default())).collect();
>>>>>>> 83b3ba1b
    fn dfs(
        db: &dyn HirDatabase,
        body: &MirBody,
        b: BasicBlockId,
        l: LocalId,
        result: &mut ArenaMap<BasicBlockId, ArenaMap<LocalId, bool>>,
    ) {
        let mut is_ever_initialized = result[b][l]; // It must be filled, as we use it as mark for dfs
        let block = &body.basic_blocks[b];
        for statement in &block.statements {
            match &statement.kind {
                StatementKind::Assign(p, _) => {
                    if p.projection.len() == 0 && p.local == l {
                        is_ever_initialized = true;
                    }
                }
                StatementKind::StorageDead(p) => {
                    if *p == l {
                        is_ever_initialized = false;
                    }
                }
                StatementKind::Deinit(_) | StatementKind::Nop | StatementKind::StorageLive(_) => (),
            }
        }
        let Some(terminator) = &block.terminator else {
            never!(
                "Terminator should be none only in construction.\nThe body:\n{}",
                body.pretty_print(db)
            );
            return;
        };
        let targets = match &terminator.kind {
            TerminatorKind::Goto { target } => vec![*target],
            TerminatorKind::SwitchInt { targets, .. } => targets.all_targets().to_vec(),
            TerminatorKind::Resume
            | TerminatorKind::Abort
            | TerminatorKind::Return
            | TerminatorKind::Unreachable => vec![],
            TerminatorKind::Call {
                target,
                cleanup,
                destination,
                ..
            } => {
                if destination.projection.len() == 0 && destination.local == l {
                    is_ever_initialized = true;
                }
                target
                    .into_iter()
                    .chain(cleanup.into_iter())
                    .copied()
                    .collect()
            }
            TerminatorKind::Drop {
                target,
                unwind,
                place: _,
            } => Some(target)
                .into_iter()
                .chain(unwind.into_iter())
                .copied()
                .collect(),
            TerminatorKind::DropAndReplace { .. }
            | TerminatorKind::Assert { .. }
            | TerminatorKind::Yield { .. }
            | TerminatorKind::GeneratorDrop
            | TerminatorKind::FalseEdge { .. }
            | TerminatorKind::FalseUnwind { .. } => {
                never!("We don't emit these MIR terminators yet");
                vec![]
            }
        };
        for target in targets {
            if !result[target].contains_idx(l) || !result[target][l] && is_ever_initialized {
                result[target].insert(l, is_ever_initialized);
                dfs(db, body, target, l, result);
            }
        }
    }
    for &l in &body.param_locals {
        result[body.start_block].insert(l, true);
        dfs(db, body, body.start_block, l, &mut result);
    }
    for l in body.locals.iter().map(|it| it.0) {
        if !result[body.start_block].contains_idx(l) {
            result[body.start_block].insert(l, false);
            dfs(db, body, body.start_block, l, &mut result);
        }
    }
    result
}

fn mutability_of_locals(
    db: &dyn HirDatabase,
    body: &MirBody,
) -> ArenaMap<LocalId, MutabilityReason> {
<<<<<<< HEAD
    let mut result: ArenaMap<LocalId, MutabilityReason> = body
        .locals
        .iter()
        .map(|x| (x.0, MutabilityReason::Not))
        .collect();
=======
    let mut result: ArenaMap<LocalId, MutabilityReason> =
        body.locals.iter().map(|it| (it.0, MutabilityReason::Not)).collect();
>>>>>>> 83b3ba1b
    let mut push_mut_span = |local, span| match &mut result[local] {
        MutabilityReason::Mut { spans } => spans.push(span),
        it @ MutabilityReason::Not => *it = MutabilityReason::Mut { spans: vec![span] },
    };
    let ever_init_maps = ever_initialized_map(db, body);
    for (block_id, mut ever_init_map) in ever_init_maps.into_iter() {
        let block = &body.basic_blocks[block_id];
        for statement in &block.statements {
            match &statement.kind {
                StatementKind::Assign(place, value) => {
                    match place_case(db, body, place) {
                        ProjectionCase::Direct => {
                            if ever_init_map.get(place.local).copied().unwrap_or_default() {
                                push_mut_span(place.local, statement.span);
                            } else {
                                ever_init_map.insert(place.local, true);
                            }
                        }
                        ProjectionCase::DirectPart => {
                            // Partial initialization is not supported, so it is definitely `mut`
                            push_mut_span(place.local, statement.span);
                        }
                        ProjectionCase::Indirect => (),
                    }
                    if let Rvalue::Ref(BorrowKind::Mut { .. }, p) = value {
                        if place_case(db, body, p) != ProjectionCase::Indirect {
                            push_mut_span(p.local, statement.span);
                        }
                    }
                }
                StatementKind::StorageDead(p) => {
                    ever_init_map.insert(*p, false);
                }
                StatementKind::Deinit(_) | StatementKind::StorageLive(_) | StatementKind::Nop => (),
            }
        }
        let Some(terminator) = &block.terminator else {
            never!("Terminator should be none only in construction");
            continue;
        };
        match &terminator.kind {
            TerminatorKind::Goto { .. }
            | TerminatorKind::Resume
            | TerminatorKind::Abort
            | TerminatorKind::Return
            | TerminatorKind::Unreachable
            | TerminatorKind::FalseEdge { .. }
            | TerminatorKind::FalseUnwind { .. }
            | TerminatorKind::GeneratorDrop
            | TerminatorKind::SwitchInt { .. }
            | TerminatorKind::Drop { .. }
            | TerminatorKind::DropAndReplace { .. }
            | TerminatorKind::Assert { .. }
            | TerminatorKind::Yield { .. } => (),
            TerminatorKind::Call { destination, .. } => {
                if destination.projection.len() == 0 {
                    if ever_init_map
                        .get(destination.local)
                        .copied()
                        .unwrap_or_default()
                    {
                        push_mut_span(destination.local, MirSpan::Unknown);
                    } else {
                        ever_init_map.insert(destination.local, true);
                    }
                }
            }
        }
    }
    result
}<|MERGE_RESOLUTION|>--- conflicted
+++ resolved
@@ -240,21 +240,12 @@
 /// Returns a map from basic blocks to the set of locals that might be ever initialized before
 /// the start of the block. Only `StorageDead` can remove something from this map, and we ignore
 /// `Uninit` and `drop` and similar after initialization.
-<<<<<<< HEAD
-fn ever_initialized_map(body: &MirBody) -> ArenaMap<BasicBlockId, ArenaMap<LocalId, bool>> {
-    let mut result: ArenaMap<BasicBlockId, ArenaMap<LocalId, bool>> = body
-        .basic_blocks
-        .iter()
-        .map(|x| (x.0, ArenaMap::default()))
-        .collect();
-=======
 fn ever_initialized_map(
     db: &dyn HirDatabase,
     body: &MirBody,
 ) -> ArenaMap<BasicBlockId, ArenaMap<LocalId, bool>> {
     let mut result: ArenaMap<BasicBlockId, ArenaMap<LocalId, bool>> =
         body.basic_blocks.iter().map(|it| (it.0, ArenaMap::default())).collect();
->>>>>>> 83b3ba1b
     fn dfs(
         db: &dyn HirDatabase,
         body: &MirBody,
@@ -351,16 +342,8 @@
     db: &dyn HirDatabase,
     body: &MirBody,
 ) -> ArenaMap<LocalId, MutabilityReason> {
-<<<<<<< HEAD
-    let mut result: ArenaMap<LocalId, MutabilityReason> = body
-        .locals
-        .iter()
-        .map(|x| (x.0, MutabilityReason::Not))
-        .collect();
-=======
     let mut result: ArenaMap<LocalId, MutabilityReason> =
         body.locals.iter().map(|it| (it.0, MutabilityReason::Not)).collect();
->>>>>>> 83b3ba1b
     let mut push_mut_span = |local, span| match &mut result[local] {
         MutabilityReason::Mut { spans } => spans.push(span),
         it @ MutabilityReason::Not => *it = MutabilityReason::Mut { spans: vec![span] },
