//! MIR lowering for places

use super::*;
use hir_def::FunctionId;
use hir_expand::name;

macro_rules! not_supported {
    ($it: expr) => {
        return Err(MirLowerError::NotSupported(format!($it)))
    };
}

impl MirLowerCtx<'_> {
    fn lower_expr_to_some_place_without_adjust(
        &mut self,
        expr_id: ExprId,
        prev_block: BasicBlockId,
    ) -> Result<Option<(Place, BasicBlockId)>> {
        let ty = self.expr_ty_without_adjust(expr_id);
        let place = self.temp(ty, prev_block, expr_id.into())?;
        let Some(current) =
            self.lower_expr_to_place_without_adjust(expr_id, place.into(), prev_block)?
        else {
            return Ok(None);
        };
        Ok(Some((place.into(), current)))
    }

    fn lower_expr_to_some_place_with_adjust(
        &mut self,
        expr_id: ExprId,
        prev_block: BasicBlockId,
        adjustments: &[Adjustment],
    ) -> Result<Option<(Place, BasicBlockId)>> {
        let ty = adjustments
            .last()
            .map(|it| it.target.clone())
            .unwrap_or_else(|| self.expr_ty_without_adjust(expr_id));
        let place = self.temp(ty, prev_block, expr_id.into())?;
        let Some(current) =
            self.lower_expr_to_place_with_adjust(expr_id, place.into(), prev_block, adjustments)?
        else {
            return Ok(None);
        };
        Ok(Some((place.into(), current)))
    }

    pub(super) fn lower_expr_as_place_with_adjust(
        &mut self,
        current: BasicBlockId,
        expr_id: ExprId,
        upgrade_rvalue: bool,
        adjustments: &[Adjustment],
    ) -> Result<Option<(Place, BasicBlockId)>> {
        let try_rvalue = |this: &mut MirLowerCtx<'_>| {
            if !upgrade_rvalue {
                return Err(MirLowerError::MutatingRvalue);
            }
            this.lower_expr_to_some_place_with_adjust(expr_id, current, adjustments)
        };
        if let Some((last, rest)) = adjustments.split_last() {
            match last.kind {
                Adjust::Deref(None) => {
                    let Some(mut it) = self.lower_expr_as_place_with_adjust(
                        current,
                        expr_id,
                        upgrade_rvalue,
                        rest,
                    )?
                    else {
                        return Ok(None);
                    };
                    it.0 = it.0.project(ProjectionElem::Deref);
                    Ok(Some(it))
                }
                Adjust::Deref(Some(od)) => {
                    let Some((r, current)) = self.lower_expr_as_place_with_adjust(
                        current,
                        expr_id,
                        upgrade_rvalue,
                        rest,
                    )?
                    else {
                        return Ok(None);
                    };
                    self.lower_overloaded_deref(
                        current,
                        r,
                        rest.last()
                            .map(|it| it.target.clone())
                            .unwrap_or_else(|| self.expr_ty_without_adjust(expr_id)),
                        last.target.clone(),
                        expr_id.into(),
                        match od.0 {
                            Some(Mutability::Mut) => true,
                            Some(Mutability::Not) => false,
                            None => {
                                not_supported!("implicit overloaded deref with unknown mutability")
                            }
                        },
                    )
                }
                Adjust::NeverToAny | Adjust::Borrow(_) | Adjust::Pointer(_) => try_rvalue(self),
            }
        } else {
            self.lower_expr_as_place_without_adjust(current, expr_id, upgrade_rvalue)
        }
    }

    pub(super) fn lower_expr_as_place(
        &mut self,
        current: BasicBlockId,
        expr_id: ExprId,
        upgrade_rvalue: bool,
    ) -> Result<Option<(Place, BasicBlockId)>> {
        match self.infer.expr_adjustments.get(&expr_id) {
            Some(a) => self.lower_expr_as_place_with_adjust(current, expr_id, upgrade_rvalue, a),
            None => self.lower_expr_as_place_without_adjust(current, expr_id, upgrade_rvalue),
        }
    }

    pub(super) fn lower_expr_as_place_without_adjust(
        &mut self,
        current: BasicBlockId,
        expr_id: ExprId,
        upgrade_rvalue: bool,
    ) -> Result<Option<(Place, BasicBlockId)>> {
        let try_rvalue = |this: &mut MirLowerCtx<'_>| {
            if !upgrade_rvalue {
                return Err(MirLowerError::MutatingRvalue);
            }
            this.lower_expr_to_some_place_without_adjust(expr_id, current)
        };
        match &self.body.exprs[expr_id] {
            Expr::Path(p) => {
                let resolver = resolver_for_expr(self.db.upcast(), self.owner, expr_id);
                let Some(pr) = resolver.resolve_path_in_value_ns_fully(self.db.upcast(), p) else {
                    return try_rvalue(self);
                };
                match pr {
                    ValueNs::LocalBinding(pat_id) => {
                        Ok(Some((self.binding_local(pat_id)?.into(), current)))
                    }
                    ValueNs::StaticId(s) => {
                        let ty = self.expr_ty_without_adjust(expr_id);
                        let ref_ty =
                            TyKind::Ref(Mutability::Not, static_lifetime(), ty).intern(Interner);
                        let temp: Place = self.temp(ref_ty, current, expr_id.into())?.into();
                        self.push_assignment(
                            current,
                            temp.clone(),
                            Operand::Static(s).into(),
                            expr_id.into(),
                        );
                        Ok(Some((temp.project(ProjectionElem::Deref), current)))
                    }
                    _ => try_rvalue(self),
                }
            }
            Expr::UnaryOp { expr, op } => match op {
                hir_def::hir::UnaryOp::Deref => {
                    let is_builtin = match self.expr_ty_without_adjust(*expr).kind(Interner) {
                        TyKind::Ref(..) | TyKind::Raw(..) => true,
                        TyKind::Adt(id, _) => {
                            if let Some(lang_item) = self.db.lang_attr(id.0.into()) {
                                lang_item == LangItem::OwnedBox
                            } else {
                                false
                            }
                        }
                        _ => false,
                    };
                    if !is_builtin {
                        let Some((p, current)) = self.lower_expr_as_place(current, *expr, true)?
                        else {
                            return Ok(None);
                        };
                        return self.lower_overloaded_deref(
                            current,
                            p,
                            self.expr_ty_after_adjustments(*expr),
                            self.expr_ty_without_adjust(expr_id),
                            expr_id.into(),
                            'b: {
                                if let Some((f, _)) = self.infer.method_resolution(expr_id) {
                                    if let Some(deref_trait) =
                                        self.resolve_lang_item(LangItem::DerefMut)?.as_trait()
                                    {
                                        if let Some(deref_fn) = self
                                            .db
                                            .trait_data(deref_trait)
                                            .method_by_name(&name![deref_mut])
                                        {
                                            break 'b deref_fn == f;
                                        }
                                    }
                                }
                                false
                            },
                        );
                    }
                    let Some((mut r, current)) = self.lower_expr_as_place(current, *expr, true)?
                    else {
                        return Ok(None);
                    };
                    r = r.project(ProjectionElem::Deref);
                    Ok(Some((r, current)))
                }
                _ => try_rvalue(self),
            },
            Expr::Field { expr, .. } => {
                let Some((mut r, current)) = self.lower_expr_as_place(current, *expr, true)? else {
                    return Ok(None);
                };
                self.push_field_projection(&mut r, expr_id)?;
                Ok(Some((r, current)))
            }
            Expr::Index { base, index } => {
                let base_ty = self.expr_ty_after_adjustments(*base);
                let index_ty = self.expr_ty_after_adjustments(*index);
                if index_ty != TyBuilder::usize()
                    || !matches!(
                        base_ty.strip_reference().kind(Interner),
                        TyKind::Array(..) | TyKind::Slice(..)
                    )
                {
                    let Some(index_fn) = self.infer.method_resolution(expr_id) else {
                        return Err(MirLowerError::UnresolvedMethod(
                            "[overloaded index]".to_string(),
                        ));
                    };
                    let Some((base_place, current)) =
                        self.lower_expr_as_place(current, *base, true)?
                    else {
                        return Ok(None);
                    };
                    let Some((index_operand, current)) =
                        self.lower_expr_to_some_operand(*index, current)?
                    else {
                        return Ok(None);
                    };
                    return self.lower_overloaded_index(
                        current,
                        base_place,
                        base_ty,
                        self.expr_ty_without_adjust(expr_id),
                        index_operand,
                        expr_id.into(),
                        index_fn,
                    );
                }
                let adjusts = self
                    .infer
                    .expr_adjustments
                    .get(base)
                    .and_then(|it| it.split_last())
                    .map(|it| it.1)
                    .unwrap_or(&[]);
                let Some((mut p_base, current)) =
                    self.lower_expr_as_place_with_adjust(current, *base, true, adjusts)?
                else {
                    return Ok(None);
                };
<<<<<<< HEAD
                let l_index = self.temp(
                    self.expr_ty_after_adjustments(*index),
                    current,
                    expr_id.into(),
                )?;
                let Some(current) = self.lower_expr_to_place(*index, l_index.into(), current)? else {
=======
                let l_index =
                    self.temp(self.expr_ty_after_adjustments(*index), current, expr_id.into())?;
                let Some(current) = self.lower_expr_to_place(*index, l_index.into(), current)?
                else {
>>>>>>> 83b3ba1b
                    return Ok(None);
                };
                p_base = p_base.project(ProjectionElem::Index(l_index));
                Ok(Some((p_base, current)))
            }
            _ => try_rvalue(self),
        }
    }

    fn lower_overloaded_index(
        &mut self,
        current: BasicBlockId,
        place: Place,
        base_ty: Ty,
        result_ty: Ty,
        index_operand: Operand,
        span: MirSpan,
        index_fn: (FunctionId, Substitution),
    ) -> Result<Option<(Place, BasicBlockId)>> {
        let mutability = match base_ty.as_reference() {
            Some((_, _, mutability)) => mutability,
            None => Mutability::Not,
        };
        let result_ref = TyKind::Ref(mutability, static_lifetime(), result_ty).intern(Interner);
        let mut result: Place = self.temp(result_ref, current, span)?.into();
        let index_fn_op = Operand::const_zst(
            TyKind::FnDef(
                self.db
                    .intern_callable_def(CallableDefId::FunctionId(index_fn.0))
                    .into(),
                index_fn.1,
            )
            .intern(Interner),
        );
        let Some(current) = self.lower_call(
            index_fn_op,
            Box::new([Operand::Copy(place), index_operand]),
            result.clone(),
            current,
            false,
            span,
        )?
        else {
            return Ok(None);
        };
        result = result.project(ProjectionElem::Deref);
        Ok(Some((result, current)))
    }

    fn lower_overloaded_deref(
        &mut self,
        current: BasicBlockId,
        place: Place,
        source_ty: Ty,
        target_ty: Ty,
        span: MirSpan,
        mutability: bool,
    ) -> Result<Option<(Place, BasicBlockId)>> {
        let (chalk_mut, trait_lang_item, trait_method_name, borrow_kind) = if !mutability {
            (
                Mutability::Not,
                LangItem::Deref,
                name![deref],
                BorrowKind::Shared,
            )
        } else {
            (
                Mutability::Mut,
                LangItem::DerefMut,
                name![deref_mut],
                BorrowKind::Mut {
                    allow_two_phase_borrow: false,
                },
            )
        };
        let ty_ref = TyKind::Ref(chalk_mut, static_lifetime(), source_ty.clone()).intern(Interner);
        let target_ty_ref = TyKind::Ref(chalk_mut, static_lifetime(), target_ty).intern(Interner);
        let ref_place: Place = self.temp(ty_ref, current, span)?.into();
        self.push_assignment(
            current,
            ref_place.clone(),
            Rvalue::Ref(borrow_kind, place),
            span,
        );
        let deref_trait = self
            .resolve_lang_item(trait_lang_item)?
            .as_trait()
            .ok_or(MirLowerError::LangItemNotFound(trait_lang_item))?;
        let deref_fn = self
            .db
            .trait_data(deref_trait)
            .method_by_name(&trait_method_name)
            .ok_or(MirLowerError::LangItemNotFound(trait_lang_item))?;
        let deref_fn_op = Operand::const_zst(
            TyKind::FnDef(
                self.db
                    .intern_callable_def(CallableDefId::FunctionId(deref_fn))
                    .into(),
                Substitution::from1(Interner, source_ty),
            )
            .intern(Interner),
        );
        let mut result: Place = self.temp(target_ty_ref, current, span)?.into();
        let Some(current) = self.lower_call(
            deref_fn_op,
            Box::new([Operand::Copy(ref_place)]),
            result.clone(),
            current,
            false,
            span,
        )?
        else {
            return Ok(None);
        };
        result = result.project(ProjectionElem::Deref);
        Ok(Some((result, current)))
    }
}<|MERGE_RESOLUTION|>--- conflicted
+++ resolved
@@ -261,19 +261,10 @@
                 else {
                     return Ok(None);
                 };
-<<<<<<< HEAD
-                let l_index = self.temp(
-                    self.expr_ty_after_adjustments(*index),
-                    current,
-                    expr_id.into(),
-                )?;
-                let Some(current) = self.lower_expr_to_place(*index, l_index.into(), current)? else {
-=======
                 let l_index =
                     self.temp(self.expr_ty_after_adjustments(*index), current, expr_id.into())?;
                 let Some(current) = self.lower_expr_to_place(*index, l_index.into(), current)?
                 else {
->>>>>>> 83b3ba1b
                     return Ok(None);
                 };
                 p_base = p_base.project(ProjectionElem::Index(l_index));
