--- conflicted
+++ resolved
@@ -88,15 +88,9 @@
         id
     }
 
-<<<<<<< HEAD
-    fn ty(&self, id: usize) -> Result<&Ty> {
-        self.id_to_ty
-            .get(id)
-=======
     pub(crate) fn ty(&self, id: usize) -> Result<&Ty> {
         id.checked_sub(VTableMap::OFFSET)
             .and_then(|id| self.id_to_ty.get(id))
->>>>>>> 83b3ba1b
             .ok_or(MirEvalError::InvalidVTableId(id))
     }
 
@@ -346,16 +340,7 @@
     TypeIsUnsized(Ty, &'static str),
     NotSupported(String),
     InvalidConst(Const),
-<<<<<<< HEAD
-    InFunction(
-        Either<FunctionId, ClosureId>,
-        Box<MirEvalError>,
-        MirSpan,
-        DefWithBodyId,
-    ),
-=======
     InFunction(Box<MirEvalError>, Vec<(Either<FunctionId, ClosureId>, MirSpan, DefWithBodyId)>),
->>>>>>> 83b3ba1b
     ExecutionLimitExceeded,
     StackOverflow,
     TargetDataLayoutNotAvailable,
@@ -504,22 +489,8 @@
                     .field("value", &arg0)
                     .finish()
             }
-<<<<<<< HEAD
-            Self::InFunction(func, e, span, _) => {
-                let mut e = &**e;
-                let mut stack = vec![(*func, *span)];
-                while let Self::InFunction(f, next_e, span, _) = e {
-                    e = &next_e;
-                    stack.push((*f, *span));
-                }
-                f.debug_struct("WithStack")
-                    .field("error", e)
-                    .field("stack", &stack)
-                    .finish()
-=======
             Self::InFunction(e, stack) => {
                 f.debug_struct("WithStack").field("error", e).field("stack", &stack).finish()
->>>>>>> 83b3ba1b
             }
         }
     }
@@ -534,13 +505,7 @@
 
 impl DropFlags {
     fn add_place(&mut self, p: Place) {
-<<<<<<< HEAD
-        if p.iterate_over_parents()
-            .any(|x| self.need_drop.contains(&x))
-        {
-=======
         if p.iterate_over_parents().any(|it| self.need_drop.contains(&it)) {
->>>>>>> 83b3ba1b
             return;
         }
         self.need_drop.retain(|it| !p.is_parent(it));
@@ -589,15 +554,7 @@
         let mut memory_map = evaluator.create_memory_map(
             &bytes,
             &ty,
-<<<<<<< HEAD
-            &Locals {
-                ptr: &ArenaMap::new(),
-                body: &body,
-                drop_flags: DropFlags::default(),
-            },
-=======
             &Locals { ptr: ArenaMap::new(), body, drop_flags: DropFlags::default() },
->>>>>>> 83b3ba1b
         )?;
         memory_map.vtable = evaluator.vtable_map.clone();
         return Ok(intern_const_scalar(
@@ -844,18 +801,7 @@
     }
 
     fn layout_adt(&self, adt: AdtId, subst: Substitution) -> Result<Arc<Layout>> {
-<<<<<<< HEAD
-        self.db
-            .layout_of_adt(adt, subst.clone(), self.crate_id)
-            .map_err(|e| {
-                MirEvalError::LayoutError(
-                    e,
-                    TyKind::Adt(chalk_ir::AdtId(adt), subst).intern(Interner),
-                )
-            })
-=======
         self.layout(&TyKind::Adt(chalk_ir::AdtId(adt), subst).intern(Interner))
->>>>>>> 83b3ba1b
     }
 
     fn place_ty<'a>(&'a self, p: &Place, locals: &'a Locals) -> Result<Ty> {
@@ -891,37 +837,6 @@
             return Err(MirEvalError::StackOverflow);
         }
         let mut current_block_idx = body.start_block;
-<<<<<<< HEAD
-        let mut locals = Locals {
-            ptr: &ArenaMap::new(),
-            body: &body,
-            drop_flags: DropFlags::default(),
-        };
-        let (locals_ptr, stack_size) = {
-            let mut stack_ptr = self.stack.len();
-            let addr = body
-                .locals
-                .iter()
-                .map(|(id, x)| {
-                    let size =
-                        self.size_of_sized(&x.ty, &locals, "no unsized local in extending stack")?;
-                    let my_ptr = stack_ptr;
-                    stack_ptr += size;
-                    Ok((
-                        id,
-                        Interval {
-                            addr: Stack(my_ptr),
-                            size,
-                        },
-                    ))
-                })
-                .collect::<Result<ArenaMap<LocalId, _>>>()?;
-            let stack_size = stack_ptr - self.stack.len();
-            (addr, stack_size)
-        };
-        locals.ptr = &locals_ptr;
-        self.stack.extend(iter::repeat(0).take(stack_size));
-=======
         let (mut locals, prev_stack_ptr) = self.create_locals_for_body(&body, None)?;
         self.fill_locals_for_body(&body, &mut locals, args)?;
         let prev_code_stack = mem::take(&mut self.code_stack);
@@ -1078,7 +993,6 @@
         locals: &mut Locals,
         args: impl Iterator<Item = IntervalOrOwned>,
     ) -> Result<()> {
->>>>>>> 83b3ba1b
         let mut remain_args = body.param_locals.len();
         for ((l, interval), value) in locals.ptr.iter().skip(1).zip(args) {
             locals.drop_flags.add_place(l.into());
@@ -1124,31 +1038,6 @@
                         continue;
                     }
                 }
-<<<<<<< HEAD
-                TerminatorKind::SwitchInt { discr, targets } => {
-                    let val = u128::from_le_bytes(pad16(
-                        self.eval_operand(discr, &mut locals)?.get(&self)?,
-                        false,
-                    ));
-                    current_block_idx = targets.target_for_value(val);
-                }
-                TerminatorKind::Return => {
-                    self.stack_depth_limit += 1;
-                    return Ok(locals.ptr[return_slot()].get(self)?.to_vec());
-                }
-                TerminatorKind::Unreachable => {
-                    return Err(MirEvalError::UndefinedBehavior(
-                        "unreachable executed".to_owned(),
-                    ));
-                }
-                TerminatorKind::Drop {
-                    place,
-                    target,
-                    unwind: _,
-                } => {
-                    self.drop_place(place, &mut locals, terminator.span)?;
-                    current_block_idx = *target;
-=======
                 let (size, align) = self.size_align_of_sized(
                     &it.ty,
                     &locals,
@@ -1156,7 +1045,6 @@
                 )?;
                 while stack_ptr % align != 0 {
                     stack_ptr += 1;
->>>>>>> 83b3ba1b
                 }
                 let my_ptr = stack_ptr;
                 stack_ptr += size;
@@ -1395,71 +1283,8 @@
             Rvalue::Discriminant(p) => {
                 let ty = self.place_ty(p, locals)?;
                 let bytes = self.eval_place(p, locals)?.get(&self)?;
-<<<<<<< HEAD
-                let layout = self.layout(&ty)?;
-                let enum_id = 'b: {
-                    match ty.kind(Interner) {
-                        TyKind::Adt(e, _) => match e.0 {
-                            AdtId::EnumId(e) => break 'b e,
-                            _ => (),
-                        },
-                        _ => (),
-                    }
-                    return Ok(Owned(0u128.to_le_bytes().to_vec()));
-                };
-                match &layout.variants {
-                    Variants::Single { index } => {
-                        let r = self.const_eval_discriminant(EnumVariantId {
-                            parent: enum_id,
-                            local_id: index.0,
-                        })?;
-                        Owned(r.to_le_bytes().to_vec())
-                    }
-                    Variants::Multiple {
-                        tag,
-                        tag_encoding,
-                        variants,
-                        ..
-                    } => {
-                        let Some(target_data_layout) = self.db.target_data_layout(self.crate_id) else {
-                            not_supported!("missing target data layout");
-                        };
-                        let size = tag.size(&*target_data_layout).bytes_usize();
-                        let offset = layout.fields.offset(0).bytes_usize(); // The only field on enum variants is the tag field
-                        match tag_encoding {
-                            TagEncoding::Direct => {
-                                let tag = &bytes[offset..offset + size];
-                                Owned(pad16(tag, false).to_vec())
-                            }
-                            TagEncoding::Niche {
-                                untagged_variant,
-                                niche_start,
-                                ..
-                            } => {
-                                let tag = &bytes[offset..offset + size];
-                                let candidate_tag = i128::from_le_bytes(pad16(tag, false))
-                                    .wrapping_sub(*niche_start as i128)
-                                    as usize;
-                                let variant = variants
-                                    .iter_enumerated()
-                                    .map(|(x, _)| x)
-                                    .filter(|x| x != untagged_variant)
-                                    .nth(candidate_tag)
-                                    .unwrap_or(*untagged_variant)
-                                    .0;
-                                let result = self.const_eval_discriminant(EnumVariantId {
-                                    parent: enum_id,
-                                    local_id: variant,
-                                })?;
-                                Owned(result.to_le_bytes().to_vec())
-                            }
-                        }
-                    }
-                }
-=======
                 let result = self.compute_discriminant(ty, bytes)?;
                 Owned(result.to_le_bytes().to_vec())
->>>>>>> 83b3ba1b
             }
             Rvalue::Repeat(it, len) => {
                 let len = match try_const_usize(self.db, &len) {
@@ -1660,14 +1485,8 @@
             if let AdtId::StructId(struct_id) = id.0 {
                 let field_types = self.db.field_types(struct_id.into());
                 let mut field_types = field_types.iter();
-<<<<<<< HEAD
-                if let Some(ty) = field_types
-                    .next()
-                    .map(|x| x.1.clone().substitute(Interner, subst))
-=======
                 if let Some(ty) =
                     field_types.next().map(|it| it.1.clone().substitute(Interner, subst))
->>>>>>> 83b3ba1b
                 {
                     return self.coerce_unsized_look_through_fields(&ty, goal);
                 }
@@ -1688,48 +1507,6 @@
                 _ => None,
             }
         }
-<<<<<<< HEAD
-        Ok(
-            match self.coerce_unsized_look_through_fields(target_ty, for_ptr)? {
-                ty => match &ty.data(Interner).kind {
-                    TyKind::Slice(_) => {
-                        match self.coerce_unsized_look_through_fields(current_ty, for_ptr)? {
-                            ty => match &ty.data(Interner).kind {
-                                TyKind::Array(_, size) => {
-                                    let len = match try_const_usize(self.db, size) {
-                                        None => not_supported!(
-                                            "unevaluatble len of array in coerce unsized"
-                                        ),
-                                        Some(x) => x as usize,
-                                    };
-                                    let mut r = Vec::with_capacity(16);
-                                    let addr = addr.get(self)?;
-                                    r.extend(addr.iter().copied());
-                                    r.extend(len.to_le_bytes().into_iter());
-                                    Owned(r)
-                                }
-                                t => {
-                                    not_supported!("slice unsizing from non array type {t:?}")
-                                }
-                            },
-                        }
-                    }
-                    TyKind::Dyn(_) => match &current_ty.data(Interner).kind {
-                        TyKind::Raw(_, ty) | TyKind::Ref(_, _, ty) => {
-                            let vtable = self.vtable_map.id(ty.clone());
-                            let mut r = Vec::with_capacity(16);
-                            let addr = addr.get(self)?;
-                            r.extend(addr.iter().copied());
-                            r.extend(vtable.to_le_bytes().into_iter());
-                            Owned(r)
-                        }
-                        _ => not_supported!("dyn unsizing from non pointers"),
-                    },
-                    _ => not_supported!("unknown unsized cast"),
-                },
-            },
-        )
-=======
         let target_ty = self.coerce_unsized_look_through_fields(target_ty, for_ptr)?;
         let current_ty = self.coerce_unsized_look_through_fields(current_ty, for_ptr)?;
 
@@ -1802,7 +1579,6 @@
             },
             _ => not_supported!("unknown unsized cast"),
         })
->>>>>>> 83b3ba1b
     }
 
     fn layout_of_variant(
@@ -2364,19 +2140,7 @@
                 self.exec_fn_def(*def, generic_args, destination, args, &locals, target_bb, span)
             }
             TyKind::Closure(id, subst) => {
-<<<<<<< HEAD
-                self.exec_closure(
-                    *id,
-                    bytes.slice(0..0),
-                    subst,
-                    destination,
-                    args,
-                    locals,
-                    span,
-                )?;
-=======
                 self.exec_closure(*id, bytes.slice(0..0), subst, destination, args, locals, span)
->>>>>>> 83b3ba1b
             }
             _ => Err(MirEvalError::TypeError("function pointer to non function")),
         }
@@ -2399,16 +2163,8 @@
                 generic_args.clone(),
                 self.trait_env.clone(),
             )
-<<<<<<< HEAD
-            .map_err(|x| MirEvalError::MirLowerErrorForClosure(closure, x))?;
-        let closure_data = if mir_body.locals[mir_body.param_locals[0]]
-            .ty
-            .as_reference()
-            .is_some()
-=======
             .map_err(|it| MirEvalError::MirLowerErrorForClosure(closure, it))?;
         let closure_data = if mir_body.locals[mir_body.param_locals[0]].ty.as_reference().is_some()
->>>>>>> 83b3ba1b
         {
             closure_data.addr.to_bytes()
         } else {
@@ -2418,18 +2174,6 @@
             .chain(args.iter().map(|it| Ok(it.get(&self)?.to_owned())))
             .collect::<Result<Vec<_>>>()?;
         let bytes = self
-<<<<<<< HEAD
-            .interpret_mir(&mir_body, arg_bytes.into_iter())
-            .map_err(|e| {
-                MirEvalError::InFunction(
-                    Either::Right(closure),
-                    Box::new(e),
-                    span,
-                    locals.body.owner,
-                )
-            })?;
-        destination.write_from_bytes(self, &bytes)
-=======
             .interpret_mir(mir_body, arg_bytes.into_iter().map(IntervalOrOwned::Owned))
             .map_err(|e| {
                 MirEvalError::InFunction(
@@ -2439,7 +2183,6 @@
             })?;
         destination.write_from_bytes(self, &bytes)?;
         Ok(None)
->>>>>>> 83b3ba1b
     }
 
     fn exec_fn_def(
@@ -2558,30 +2301,6 @@
         )? {
             return Ok(None);
         }
-<<<<<<< HEAD
-        let arg_bytes = args
-            .iter()
-            .map(|x| Ok(x.get(&self)?.to_owned()))
-            .collect::<Result<Vec<_>>>()?;
-        if let Some(self_ty_idx) =
-            is_dyn_method(self.db, self.trait_env.clone(), def, generic_args.clone())
-        {
-            // In the layout of current possible receiver, which at the moment of writing this code is one of
-            // `&T`, `&mut T`, `Box<T>`, `Rc<T>`, `Arc<T>`, and `Pin<P>` where `P` is one of possible recievers,
-            // the vtable is exactly in the `[ptr_size..2*ptr_size]` bytes. So we can use it without branching on
-            // the type.
-            let ty = self
-                .vtable_map
-                .ty_of_bytes(&arg_bytes[0][self.ptr_size()..self.ptr_size() * 2])?;
-            let mut args_for_target = args.to_vec();
-            args_for_target[0] = IntervalAndTy {
-                interval: args_for_target[0].interval.slice(0..self.ptr_size()),
-                ty: ty.clone(),
-            };
-            let ty = GenericArgData::Ty(ty.clone()).intern(Interner);
-            let generics_for_target =
-                Substitution::from_iter(
-=======
         let arg_bytes = args.iter().map(|it| IntervalOrOwned::Borrowed(it.interval));
         match self.get_mir_or_dyn_index(def, generic_args.clone(), locals, span)? {
             MirOrDynIndex::Dyn(self_ty_idx) => {
@@ -2601,7 +2320,6 @@
                 };
                 let ty = ty.clone().cast(Interner);
                 let generics_for_target = Substitution::from_iter(
->>>>>>> 83b3ba1b
                     Interner,
                     generic_args.iter(Interner).enumerate().map(|(i, it)| {
                         if i == self_ty_idx {
@@ -2656,19 +2374,9 @@
                     vec![(Either::Left(def), span, locals.body.owner)],
                 )
             })?;
-<<<<<<< HEAD
-        let result = self
-            .interpret_mir(&mir_body, arg_bytes.iter().cloned())
-            .map_err(|e| {
-                MirEvalError::InFunction(Either::Left(imp), Box::new(e), span, locals.body.owner)
-            })?;
-        destination.write_from_bytes(self, &result)?;
-        Ok(())
-=======
             destination.write_from_bytes(self, &result)?;
             None
         })
->>>>>>> 83b3ba1b
     }
 
     fn exec_fn_trait(
@@ -2680,15 +2388,8 @@
         destination: Interval,
         target_bb: Option<BasicBlockId>,
         span: MirSpan,
-<<<<<<< HEAD
-    ) -> Result<()> {
-        let func = args
-            .get(0)
-            .ok_or(MirEvalError::TypeError("fn trait with no arg"))?;
-=======
     ) -> Result<Option<StackFrame>> {
         let func = args.get(0).ok_or(MirEvalError::TypeError("fn trait with no arg"))?;
->>>>>>> 83b3ba1b
         let mut func_ty = func.ty.clone();
         let mut func_data = func.interval;
         while let TyKind::Ref(_, _, z) = func_ty.kind(Interner) {
@@ -2860,15 +2561,8 @@
                 drop_fn,
                 [IntervalOrOwned::Owned(addr.to_bytes())].into_iter(),
                 span,
-<<<<<<< HEAD
-                Interval {
-                    addr: Address::Invalid(0),
-                    size: 0,
-                },
-=======
                 Interval { addr: Address::Invalid(0), size: 0 },
                 None,
->>>>>>> 83b3ba1b
             )?;
         }
         match ty.kind(Interner) {
