--- conflicted
+++ resolved
@@ -120,19 +120,10 @@
             self.exec_alloc_fn(alloc_fn, args, destination)?;
             return Ok(true);
         }
-<<<<<<< HEAD
-        if let Some(x) = self.detect_lang_function(def) {
-            let arg_bytes = args
-                .iter()
-                .map(|x| Ok(x.get(&self)?.to_owned()))
-                .collect::<Result<Vec<_>>>()?;
-            let result = self.exec_lang_item(x, generic_args, &arg_bytes, locals, span)?;
-=======
         if let Some(it) = self.detect_lang_function(def) {
             let arg_bytes =
                 args.iter().map(|it| Ok(it.get(&self)?.to_owned())).collect::<Result<Vec<_>>>()?;
             let result = self.exec_lang_item(it, generic_args, &arg_bytes, locals, span)?;
->>>>>>> 83b3ba1b
             destination.write_from_bytes(self, &result)?;
             return Ok(true);
         }
@@ -269,22 +260,6 @@
                 };
                 let old_size = from_bytes!(usize, old_size.get(self)?);
                 let new_size = from_bytes!(usize, new_size.get(self)?);
-<<<<<<< HEAD
-                let align = from_bytes!(usize, align.get(self)?);
-                let result = self.heap_allocate(new_size, align);
-                Interval {
-                    addr: result,
-                    size: old_size,
-                }
-                .write_from_interval(
-                    self,
-                    Interval {
-                        addr: ptr,
-                        size: old_size,
-                    },
-                )?;
-                destination.write_from_bytes(self, &result.to_bytes())?;
-=======
                 if old_size >= new_size {
                     destination.write_from_interval(self, ptr.interval)?;
                 } else {
@@ -295,7 +270,6 @@
                         .write_from_interval(self, Interval { addr: ptr, size: old_size })?;
                     destination.write_from_bytes(self, &result.to_bytes())?;
                 }
->>>>>>> 83b3ba1b
             }
             _ => not_supported!("unknown alloc function"),
         }
@@ -326,49 +300,6 @@
             BeginPanic => Err(MirEvalError::Panic("<unknown-panic-payload>".to_string())),
             PanicFmt => {
                 let message = (|| {
-<<<<<<< HEAD
-                    let arguments_struct = self
-                        .db
-                        .lang_item(self.crate_id, LangItem::FormatArguments)?
-                        .as_struct()?;
-                    let arguments_layout = self
-                        .layout_adt(arguments_struct.into(), Substitution::empty(Interner))
-                        .ok()?;
-                    let arguments_field_pieces = self
-                        .db
-                        .struct_data(arguments_struct)
-                        .variant_data
-                        .field(&name![pieces])?;
-                    let pieces_offset = arguments_layout
-                        .fields
-                        .offset(u32::from(arguments_field_pieces.into_raw()) as usize)
-                        .bytes_usize();
-                    let ptr_size = self.ptr_size();
-                    let arg = args.next()?;
-                    let pieces_array_addr =
-                        Address::from_bytes(&arg[pieces_offset..pieces_offset + ptr_size]).ok()?;
-                    let pieces_array_len = usize::from_le_bytes(
-                        (&arg[pieces_offset + ptr_size..pieces_offset + 2 * ptr_size])
-                            .try_into()
-                            .ok()?,
-                    );
-                    let mut message = "".to_string();
-                    for i in 0..pieces_array_len {
-                        let piece_ptr_addr = pieces_array_addr.offset(2 * i * ptr_size);
-                        let piece_addr =
-                            Address::from_bytes(self.read_memory(piece_ptr_addr, ptr_size).ok()?)
-                                .ok()?;
-                        let piece_len = usize::from_le_bytes(
-                            self.read_memory(piece_ptr_addr.offset(ptr_size), ptr_size)
-                                .ok()?
-                                .try_into()
-                                .ok()?,
-                        );
-                        let piece_data = self.read_memory(piece_addr, piece_len).ok()?;
-                        message += &std::string::String::from_utf8_lossy(piece_data);
-                    }
-                    Some(message)
-=======
                     let resolver = self.db.crate_def_map(self.crate_id).crate_root().resolver(self.db.upcast());
                     let Some(format_fn) = resolver.resolve_path_in_value_ns_fully(
                         self.db.upcast(),
@@ -384,7 +315,6 @@
                     let addr = Address::from_bytes(&message_string[self.ptr_size()..2 * self.ptr_size()])?;
                     let size = from_bytes!(usize, message_string[2 * self.ptr_size()..]);
                     Ok(std::string::String::from_utf8_lossy(self.read_memory(addr, size)?).into_owned())
->>>>>>> 83b3ba1b
                 })()
                 .unwrap_or_else(|e| format!("Failed to render panic format args: {e:?}"));
                 Err(MirEvalError::Panic(message))
@@ -397,18 +327,6 @@
                 Ok(arg[ptr_size..].into())
             }
             DropInPlace => {
-<<<<<<< HEAD
-                let ty = generic_args
-                    .as_slice(Interner)
-                    .get(0)
-                    .and_then(|x| x.ty(Interner))
-                    .ok_or(MirEvalError::TypeError(
-                        "generic argument of drop_in_place is not provided",
-                    ))?;
-                let arg = args.next().ok_or(MirEvalError::TypeError(
-                    "argument of drop_in_place is not provided",
-                ))?;
-=======
                 let ty =
                     generic_args.as_slice(Interner).get(0).and_then(|it| it.ty(Interner)).ok_or(
                         MirEvalError::TypeError(
@@ -418,7 +336,6 @@
                 let arg = args
                     .next()
                     .ok_or(MirEvalError::TypeError("argument of drop_in_place is not provided"))?;
->>>>>>> 83b3ba1b
                 self.run_drop_glue_deep(
                     ty.clone(),
                     locals,
@@ -1008,13 +925,7 @@
                     _ => unreachable!(),
                 };
                 let is_overflow = u128overflow
-<<<<<<< HEAD
-                    || ans.to_le_bytes()[op_size..]
-                        .iter()
-                        .any(|&x| x != 0 && x != 255);
-=======
                     || ans.to_le_bytes()[op_size..].iter().any(|&it| it != 0 && it != 255);
->>>>>>> 83b3ba1b
                 let is_overflow = vec![u8::from(is_overflow)];
                 let layout = self.layout(&result_ty)?;
                 let result = self.make_by_layout(
